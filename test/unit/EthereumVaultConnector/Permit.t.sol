// SPDX-License-Identifier: GPL-2.0-or-later

pragma solidity ^0.8.20;

import "forge-std/Test.sol";
import "../../utils/mocks/Target.sol";
import "../../evc/EthereumVaultConnectorHarness.sol";
import "openzeppelin/utils/cryptography/ECDSA.sol";
import {ShortStrings, ShortString} from "openzeppelin/utils/ShortStrings.sol";

abstract contract EIP712 {
    using ShortStrings for *;

    bytes32 internal constant _TYPE_HASH =
        keccak256("EIP712Domain(string name,string version,uint256 chainId,address verifyingContract)");

    bytes32 internal immutable _hashedName;
    bytes32 internal immutable _hashedVersion;

    ShortString private immutable _name;
    ShortString private immutable _version;
    string private _nameFallback;
    string private _versionFallback;

    /**
     * @dev Initializes the domain separator.
     *
     * The meaning of `name` and `version` is specified in
     * https://eips.ethereum.org/EIPS/eip-712#definition-of-domainseparator[EIP 712]:
     *
     * - `name`: the user readable name of the signing domain, i.e. the name of the DApp or the protocol.
     * - `version`: the current major version of the signing domain.
     *
     * NOTE: These parameters cannot be changed except through a xref:learn::upgrading-smart-contracts.adoc[smart
     * contract upgrade].
     */
    constructor(string memory name, string memory version) {
        _name = name.toShortStringWithFallback(_nameFallback);
        _version = version.toShortStringWithFallback(_versionFallback);
        _hashedName = keccak256(bytes(name));
        _hashedVersion = keccak256(bytes(version));
    }

    /**
     * @dev Returns the domain separator for the current chain.
     */
    function _domainSeparatorV4() internal view returns (bytes32) {
        return _buildDomainSeparator();
    }

    function _buildDomainSeparator() internal view virtual returns (bytes32) {
        return bytes32(0);
    }

    /**
     * @dev Given an already https://eips.ethereum.org/EIPS/eip-712#definition-of-hashstruct[hashed struct], this
     * function returns the hash of the fully encoded EIP712 message for this domain.
     *
     * This hash can be used together with {ECDSA-recover} to obtain the signer of a message. For example:
     *
     * ```solidity
     * bytes32 digest = _hashTypedDataV4(keccak256(abi.encode(
     *     keccak256("Mail(address to,string contents)"),
     *     mailTo,
     *     keccak256(bytes(mailContents))
     * )));
     * address signer = ECDSA.recover(digest, signature);
     * ```
     */
    function _hashTypedDataV4(bytes32 structHash) internal view virtual returns (bytes32) {
        return ECDSA.toTypedDataHash(_domainSeparatorV4(), structHash);
    }
}

contract SignerECDSA is EIP712, Test {
    EthereumVaultConnector private immutable evc;
    uint256 private privateKey;

    constructor(EthereumVaultConnector _evc) EIP712(_evc.name(), _evc.version()) {
        evc = _evc;
    }

    function setPrivateKey(uint256 _privateKey) external {
        privateKey = _privateKey;
    }

    function _buildDomainSeparator() internal view override returns (bytes32) {
        return keccak256(abi.encode(_TYPE_HASH, _hashedName, _hashedVersion, block.chainid, address(evc)));
    }

    function signPermit(
        address signer,
        uint256 nonceNamespace,
        uint256 nonce,
        uint256 deadline,
        uint256 value,
        bytes calldata data
    ) external view returns (bytes memory signature) {
        bytes32 structHash = keccak256(
            abi.encode(evc.PERMIT_TYPEHASH(), signer, nonceNamespace, nonce, deadline, value, keccak256(data))
        );
        (uint8 v, bytes32 r, bytes32 s) = vm.sign(privateKey, _hashTypedDataV4(structHash));
        signature = abi.encodePacked(r, s, v);
    }
}

contract SignerERC1271 is EIP712, IERC1271 {
    EthereumVaultConnector private immutable evc;
    bytes32 private signatureHash;
    bytes32 private permitHash;

    constructor(EthereumVaultConnector _evc) EIP712(_evc.name(), _evc.version()) {
        evc = _evc;
    }

    function _buildDomainSeparator() internal view override returns (bytes32) {
        return keccak256(abi.encode(_TYPE_HASH, _hashedName, _hashedVersion, block.chainid, address(evc)));
    }

    function setSignatureHash(bytes calldata signature) external {
        signatureHash = keccak256(signature);
    }

    function setPermitHash(
        address signer,
        uint256 nonceNamespace,
        uint256 nonce,
        uint256 deadline,
        uint256 value,
        bytes calldata data
    ) external {
        bytes32 structHash = keccak256(
            abi.encode(evc.PERMIT_TYPEHASH(), signer, nonceNamespace, nonce, deadline, value, keccak256(data))
        );
        permitHash = _hashTypedDataV4(structHash);
    }

    function isValidSignature(bytes32 hash, bytes memory signature) external view returns (bytes4 magicValue) {
        if (hash == permitHash && signatureHash == keccak256(signature)) {
            magicValue = this.isValidSignature.selector;
        }
    }
}

contract EthereumVaultConnectorWithFallback is EthereumVaultConnectorHarness {
    bytes32 internal expectedHash;
    uint256 internal expectedValue;
    bool internal shouldRevert;
    bool public fallbackCalled;

    function setExpectedHash(bytes calldata data) external {
        expectedHash = keccak256(data);
    }

    function setExpectedValue(uint256 value) external {
        expectedValue = value;
    }

    function setShouldRevert(bool sr) external {
        shouldRevert = sr;
    }

    function clearFallbackCalled() external {
        fallbackCalled = false;
    }

    fallback(bytes calldata data) external payable returns (bytes memory) {
        if (shouldRevert) revert("fallback reverted");

        if (expectedHash == keccak256(data) && expectedValue == msg.value && address(this) == msg.sender) {
            fallbackCalled = true;
        }

        return data;
    }
}

contract PermitTest is Test {
    EthereumVaultConnectorWithFallback internal evc;
    SignerECDSA internal signerECDSA;
    SignerERC1271 internal signerERC1271;

    event NonceUsed(uint152 indexed addressPrefix, uint256 nonce);
    event CallWithContext(
        address indexed caller, address indexed targetContract, address indexed onBehalfOfAccount, bytes4 selector
    );

    function setUp() public {
        evc = new EthereumVaultConnectorWithFallback();
        signerECDSA = new SignerECDSA(evc);
    }

    function test_ECDSA_Permit(
        uint256 privateKey,
        uint256 nonceNamespace,
        uint256 nonce,
        uint256 deadline,
        bytes memory data,
        uint16 value
    ) public {
        vm.assume(
            privateKey > 0
                && privateKey < 115792089237316195423570985008687907852837564279074904382605163141518161494337
        );
        address alice = vm.addr(privateKey);
        uint152 addressPrefix = evc.getAddressPrefix(alice);
        data = abi.encode(keccak256(data));

        vm.assume(!evc.haveCommonOwner(alice, address(0)) && alice != address(evc));
        vm.assume(nonce > 0 && nonce < type(uint256).max);

        vm.warp(deadline);
        vm.deal(address(this), type(uint128).max);
        signerECDSA.setPrivateKey(privateKey);

        if (nonce > 0) {
            vm.prank(alice);
            evc.setNonce(addressPrefix, nonceNamespace, nonce);
        }

        evc.clearFallbackCalled();
        evc.setExpectedHash(data);
        evc.setExpectedValue(value);

        bytes memory signature = signerECDSA.signPermit(alice, nonceNamespace, nonce, deadline, value, data);

        vm.expectEmit(true, false, false, true, address(evc));
        emit NonceUsed(evc.getAddressPrefix(alice), nonce);
        vm.expectEmit(true, true, true, true, address(evc));
        emit CallWithContext(address(this), address(evc), alice, bytes4(data));
        evc.permit{value: address(this).balance}(alice, nonceNamespace, nonce, deadline, value, data, signature);
        assertTrue(evc.fallbackCalled());

        // it's not possible to carry out a reply attack
        vm.expectRevert(Errors.EVC_InvalidNonce.selector);
        evc.permit{value: address(this).balance}(alice, nonceNamespace, nonce, deadline, value, data, signature);
    }

    function test_ERC1271_Permit(
        uint256 nonceNamespace,
        uint256 nonce,
        uint256 deadline,
        bytes memory data,
        bytes calldata signature,
        uint16 value
    ) public {
        address alice = address(new SignerERC1271(evc));
        uint152 addressPrefix = evc.getAddressPrefix(alice);
        data = abi.encode(keccak256(data));

        vm.assume(!evc.haveCommonOwner(alice, address(0)));
        vm.assume(nonce > 0 && nonce < type(uint256).max);

        vm.warp(deadline);
        vm.deal(address(this), type(uint128).max);
        SignerERC1271(alice).setSignatureHash(signature);

        if (nonce > 0) {
            vm.prank(alice);
            evc.setNonce(addressPrefix, nonceNamespace, nonce);
        }

        evc.clearFallbackCalled();
        evc.setExpectedHash(data);
        evc.setExpectedValue(value);

        SignerERC1271(alice).setPermitHash(alice, nonceNamespace, nonce, deadline, value, data);

        vm.expectEmit(true, false, false, true, address(evc));
        emit NonceUsed(evc.getAddressPrefix(alice), nonce);
        vm.expectEmit(true, true, true, true, address(evc));
        emit CallWithContext(address(this), address(evc), alice, bytes4(data));
        evc.permit{value: address(this).balance}(alice, nonceNamespace, nonce, deadline, value, data, signature);
        assertTrue(evc.fallbackCalled());

        // it's not possible to carry out a reply attack
        vm.expectRevert(Errors.EVC_InvalidNonce.selector);
        evc.permit{value: address(this).balance}(alice, nonceNamespace, nonce, deadline, value, data, signature);
    }

    function test_RevertIfNestedPermit_Permit(
        uint256 privateKey,
        uint256 nonceNamespace,
        uint256 nonce,
        uint256 deadline,
        uint128 value,
        bytes memory data2
    ) public {
        vm.assume(
            privateKey > 0
                && privateKey < 115792089237316195423570985008687907852837564279074904382605163141518161494337
        );
        address alice = vm.addr(privateKey);
        vm.assume(!evc.haveCommonOwner(alice, address(0)) && alice != address(evc));
        uint152 addressPrefix = evc.getAddressPrefix(alice);
        data2 = abi.encode(keccak256(data2));
        vm.assume(nonce > 0 && nonce < type(uint256).max - 1);

        vm.warp(deadline);
        vm.deal(address(this), type(uint128).max);
        signerECDSA.setPrivateKey(privateKey);

        if (nonce > 0) {
            vm.prank(alice);
            evc.setNonce(addressPrefix, nonceNamespace, nonce);
        }

        bytes memory signature2 = signerECDSA.signPermit(alice, nonceNamespace, nonce + 1, deadline, 0, data2);
        bytes memory data1 = abi.encodeWithSelector(
            IEVC.permit.selector, alice, nonceNamespace, nonce + 1, deadline, 0, data2, signature2
        );
        bytes memory signature1 = signerECDSA.signPermit(alice, nonceNamespace, nonce, deadline, value, data1);

        vm.expectRevert(Errors.EVC_NotAuthorized.selector);
        evc.permit{value: value}(alice, nonceNamespace, nonce, deadline, value, data1, signature1);
    }

    function test_RevertIfSignerInvalid_Permit(
        address alice,
        uint256 nonceNamespace,
        uint256 nonce,
        uint256 deadline,
        uint256 value,
        bytes memory data,
        bytes calldata signature
    ) public {
        alice = address(uint160(bound(uint160(alice), 0, 0xFF)));
        uint152 addressPrefix = evc.getAddressPrefix(alice);
        data = abi.encode(keccak256(data));
        vm.assume(nonce > 0 && nonce < type(uint256).max);
        vm.warp(deadline);

        if (nonce > 0) {
            vm.prank(alice);
            evc.setNonce(addressPrefix, nonceNamespace, nonce);
        }

        // reverts if signer is zero address
        vm.expectRevert(Errors.EVC_InvalidAddress.selector);
        evc.permit(alice, nonceNamespace, nonce, deadline, value, data, signature);
    }

    function test_RevertIfNonceInvalid_Permit(
        address alice,
        uint256 nonceNamespace,
        uint256 nonce,
        uint256 deadline,
        uint256 value,
        bytes memory data,
        bytes calldata signature
    ) public {
        uint152 addressPrefix = evc.getAddressPrefix(alice);
        data = abi.encode(keccak256(data));
        vm.assume(!evc.haveCommonOwner(alice, address(0)) && alice != address(evc));
        vm.assume(nonce < type(uint256).max);
        vm.warp(deadline);

        if (nonce > 1) {
            vm.prank(alice);
            evc.setNonce(addressPrefix, nonceNamespace, nonce - 1);

            // reverts if nonce is invalid
            vm.expectRevert(Errors.EVC_InvalidNonce.selector);
            evc.permit(alice, nonceNamespace, nonce, deadline, value, data, signature);
        }

        vm.prank(alice);
        evc.setNonce(addressPrefix, nonceNamespace, nonce + 1);

        // reverts if nonce is invalid
        vm.expectRevert(Errors.EVC_InvalidNonce.selector);
        evc.permit(alice, nonceNamespace, nonce, deadline, value, data, signature);
    }

    function test_RevertIfDeadlineMissed_Permit(
        address alice,
        uint256 nonceNamespace,
        uint256 nonce,
        uint256 deadline,
        uint256 value,
        bytes memory data,
        bytes calldata signature
    ) public {
        uint152 addressPrefix = evc.getAddressPrefix(alice);
        data = abi.encode(keccak256(data));
        vm.assume(!evc.haveCommonOwner(alice, address(0)) && alice != address(evc));
        vm.assume(nonce > 0 && nonce < type(uint256).max);
        vm.assume(deadline < type(uint256).max);
        vm.warp(deadline + 1);

        if (nonce > 0) {
            vm.prank(alice);
            evc.setNonce(addressPrefix, nonceNamespace, nonce);
        }

        // reverts if deadline is missed
        vm.expectRevert(Errors.EVC_InvalidTimestamp.selector);
        evc.permit(alice, nonceNamespace, nonce, deadline, value, data, signature);
    }

    function test_RevertIfValueExceedsBalance_Permit(
        uint256 privateKey,
        uint256 nonceNamespace,
        uint256 nonce,
        uint256 deadline,
        uint128 value,
        bytes memory data
    ) public {
        vm.assume(
            privateKey > 0
                && privateKey < 115792089237316195423570985008687907852837564279074904382605163141518161494337
        );
        address alice = vm.addr(privateKey);
        uint152 addressPrefix = evc.getAddressPrefix(alice);
        data = abi.encode(keccak256(data));
        vm.assume(!evc.haveCommonOwner(alice, address(0)) && alice != address(evc));
        vm.assume(nonce > 0 && nonce < type(uint256).max);
        vm.assume(value > 0);
        vm.warp(deadline);

        signerECDSA.setPrivateKey(privateKey);
        bytes memory signature = signerECDSA.signPermit(alice, nonceNamespace, nonce, deadline, value, data);

        if (nonce > 0) {
            vm.prank(alice);
            evc.setNonce(addressPrefix, nonceNamespace, nonce);
        }

        // reverts if value exceeds balance
        vm.deal(address(evc), value - 1);
        vm.expectRevert(Errors.EVC_InvalidValue.selector);
        evc.permit(alice, nonceNamespace, nonce, deadline, value, data, signature);

        // succeeds if value does not exceed balance
        vm.deal(address(evc), value);
        evc.permit(alice, nonceNamespace, nonce, deadline, value, data, signature);
    }

    function test_RevertIfDataIsInvalid_Permit(
        address alice,
        uint256 nonceNamespace,
        uint256 nonce,
        uint256 deadline,
        uint256 value,
        bytes calldata signature
    ) public {
        uint152 addressPrefix = evc.getAddressPrefix(alice);
        vm.assume(!evc.haveCommonOwner(alice, address(0)) && alice != address(evc));
        vm.assume(nonce > 0 && nonce < type(uint256).max);
        vm.warp(deadline);

        if (nonce > 0) {
            vm.prank(alice);
            evc.setNonce(addressPrefix, nonceNamespace, nonce);
        }

        // reverts if data is empty
        vm.expectRevert(Errors.EVC_InvalidData.selector);
        evc.permit(alice, nonceNamespace, nonce, deadline, value, bytes(""), signature);
    }

    function test_RevertIfCallUnsuccessful_Permit(
        uint256 privateKey,
        uint256 nonceNamespace,
        uint256 nonce,
        uint256 deadline,
        uint128 value,
        bytes memory data
    ) public {
        vm.chainId(5); // for coverage
        vm.assume(
            privateKey > 0
                && privateKey < 115792089237316195423570985008687907852837564279074904382605163141518161494337
        );
        address alice = vm.addr(privateKey);
        uint152 addressPrefix = evc.getAddressPrefix(alice);
        data = abi.encode(keccak256(data));
        signerECDSA.setPrivateKey(privateKey);

        vm.assume(!evc.haveCommonOwner(alice, address(0)) && alice != address(evc));
        vm.assume(nonce > 0 && nonce < type(uint256).max);
        vm.warp(deadline);
        vm.deal(address(evc), value);

        evc.clearFallbackCalled();
        evc.setExpectedHash(data);
        evc.setExpectedValue(value);
        evc.setShouldRevert(true);

        if (nonce > 0) {
            vm.prank(alice);
            evc.setNonce(addressPrefix, nonceNamespace, nonce);
        }

        // reverts if EVC self-call unsuccessful
        bytes memory signature = signerECDSA.signPermit(alice, nonceNamespace, nonce, deadline, value, data);

        vm.expectRevert(bytes("fallback reverted"));
        evc.permit(alice, nonceNamespace, nonce, deadline, value, data, signature);

        // succeeds if EVC self-call successful
        evc.setShouldRevert(false);

        evc.permit(alice, nonceNamespace, nonce, deadline, value, data, signature);
        assertTrue(evc.fallbackCalled());
    }

    function test_RevertIfSignerIsNotContractERC1271_Permit(
        address signer,
        uint256 nonceNamespace,
        uint256 nonce,
        uint256 deadline,
        bytes memory data,
        bytes calldata signature,
        uint16 value
    ) public {
        vm.assume(!evc.haveCommonOwner(signer, address(0)) && signer != address(evc));
        vm.assume(nonce > 0 && nonce < type(uint256).max);

        uint152 addressPrefix = evc.getAddressPrefix(signer);
        data = abi.encode(keccak256(data));

        vm.warp(deadline);
        vm.deal(address(this), type(uint128).max);

        if (nonce > 0) {
            vm.prank(signer);
            evc.setNonce(addressPrefix, nonceNamespace, nonce);
        }

        vm.expectRevert(Errors.EVC_NotAuthorized.selector);
        evc.permit{value: address(this).balance}(signer, nonceNamespace, nonce, deadline, value, data, signature);
    }

    function test_RevertIfInvalidECDSASignature_Permit(uint256 privateKey, uint128 deadline) public {
        vm.assume(
            privateKey > 0
                && privateKey < 115792089237316195423570985008687907852837564279074904382605163141518161494337
        );
        address alice = vm.addr(privateKey);
        signerECDSA.setPrivateKey(privateKey);

        vm.assume(!evc.haveCommonOwner(alice, address(0)));
        vm.warp(deadline);

        // ECDSA signature invalid due to signer.
<<<<<<< HEAD
        // ERC-1271 signature invalid as the signer is EOA and isValidSignature() call is unsuccesful
        bytes memory signature = signerECDSA.signPermit(address(uint160(alice) + 1), 0, 0, deadline, 0, bytes("0"));
=======
        // ERC-1271 signature invalid as the signer is EOA and isValidSignature() call is unsuccessful
        bytes memory signature = signerECDSA.signPermit(address(uint160(alice) + 1), 0, 1, deadline, 0, bytes("0"));
>>>>>>> 0e339d95
        vm.expectRevert(Errors.EVC_NotAuthorized.selector);
        evc.permit(alice, 0, 0, deadline, 0, bytes("0"), signature);

        // ECDSA signature invalid due to nonce namespace.
<<<<<<< HEAD
        // ERC-1271 signature invalid as the signer is EOA and isValidSignature() call is unsuccesful
        signature = signerECDSA.signPermit(alice, 1, 0, deadline, 0, bytes("0"));
=======
        // ERC-1271 signature invalid as the signer is EOA and isValidSignature() call is unsuccessful
        signature = signerECDSA.signPermit(alice, 1, 1, deadline, 0, bytes("0"));
>>>>>>> 0e339d95
        vm.expectRevert(Errors.EVC_NotAuthorized.selector);
        evc.permit(alice, 0, 0, deadline, 0, bytes("0"), signature);

        // ECDSA signature invalid due to nonce.
<<<<<<< HEAD
        // ERC-1271 signature invalid as the signer is EOA and isValidSignature() call is unsuccesful
        signature = signerECDSA.signPermit(alice, 0, 1, deadline, 0, bytes("0"));
=======
        // ERC-1271 signature invalid as the signer is EOA and isValidSignature() call is unsuccessful
        signature = signerECDSA.signPermit(alice, 0, 2, deadline, 0, bytes("0"));
>>>>>>> 0e339d95
        vm.expectRevert(Errors.EVC_NotAuthorized.selector);
        evc.permit(alice, 0, 0, deadline, 0, bytes("0"), signature);

        // ECDSA signature invalid due to deadline.
<<<<<<< HEAD
        // ERC-1271 signature invalid as the signer is EOA and isValidSignature() call is unsuccesful
        signature = signerECDSA.signPermit(alice, 0, 0, uint256(deadline) + 1, 0, bytes("0"));
=======
        // ERC-1271 signature invalid as the signer is EOA and isValidSignature() call is unsuccessful
        signature = signerECDSA.signPermit(alice, 0, 1, uint256(deadline) + 1, 0, bytes("0"));
>>>>>>> 0e339d95
        vm.expectRevert(Errors.EVC_NotAuthorized.selector);
        evc.permit(alice, 0, 0, deadline, 0, bytes("0"), signature);

        // ECDSA signature invalid due to value.
<<<<<<< HEAD
        // ERC-1271 signature invalid as the signer is EOA and isValidSignature() call is unsuccesful
        signature = signerECDSA.signPermit(alice, 0, 0, deadline, 1, bytes("0"));
=======
        // ERC-1271 signature invalid as the signer is EOA and isValidSignature() call is unsuccessful
        signature = signerECDSA.signPermit(alice, 0, 1, deadline, 1, bytes("0"));
>>>>>>> 0e339d95
        vm.expectRevert(Errors.EVC_NotAuthorized.selector);
        evc.permit(alice, 0, 0, deadline, 0, bytes("0"), signature);

        // ECDSA signature invalid due to data.
<<<<<<< HEAD
        // ERC-1271 signature invalid as the signer is EOA and isValidSignature() call is unsuccesful
        signature = signerECDSA.signPermit(alice, 0, 0, deadline, 0, bytes("1"));
=======
        // ERC-1271 signature invalid as the signer is EOA and isValidSignature() call is unsuccessful
        signature = signerECDSA.signPermit(alice, 0, 1, deadline, 0, bytes("1"));
>>>>>>> 0e339d95
        vm.expectRevert(Errors.EVC_NotAuthorized.selector);
        evc.permit(alice, 0, 0, deadline, 0, bytes("0"), signature);

        // ECDSA signature invalid (wrong length due to added 1).
<<<<<<< HEAD
        // ERC-1271 signature invalid as the signer is EOA and isValidSignature() call is unsuccesful
        signature = signerECDSA.signPermit(alice, 0, 0, deadline, 0, bytes("0"));
=======
        // ERC-1271 signature invalid as the signer is EOA and isValidSignature() call is unsuccessful
        signature = signerECDSA.signPermit(alice, 0, 1, deadline, 0, bytes("0"));
>>>>>>> 0e339d95

        bytes32 r;
        bytes32 s;
        uint8 v;
        assembly {
            r := mload(add(signature, 0x20))
            s := mload(add(signature, 0x40))
            v := byte(0, mload(add(signature, 0x60)))
        }

        signature = abi.encodePacked(r, s, v, uint8(1));
        vm.expectRevert(Errors.EVC_NotAuthorized.selector);
        evc.permit(alice, 0, 0, deadline, 0, bytes("0"), signature);

        // ECDSA signature invalid (r is 0).
        // ERC-1271 signature invalid as the signer is EOA and isValidSignature() call is unsuccessful
        signature = abi.encodePacked(uint256(0), s, v);
        vm.expectRevert(Errors.EVC_NotAuthorized.selector);
        evc.permit(alice, 0, 0, deadline, 0, bytes("0"), signature);

        // ECDSA signature invalid (s is 0).
        // ERC-1271 signature invalid as the signer is EOA and isValidSignature() call is unsuccessful
        signature = abi.encodePacked(r, uint256(0), v);
        vm.expectRevert(Errors.EVC_NotAuthorized.selector);
        evc.permit(alice, 0, 0, deadline, 0, bytes("0"), signature);

        // ECDSA signature invalid (v is 0).
        // ERC-1271 signature invalid as the signer is EOA and isValidSignature() call is unsuccessful
        signature = abi.encodePacked(r, s, uint8(0));
        vm.expectRevert(Errors.EVC_NotAuthorized.selector);
        evc.permit(alice, 0, 0, deadline, 0, bytes("0"), signature);

        // ECDSA signature invalid (malleability protection).
        // ERC-1271 signature invalid as the signer is EOA and isValidSignature() call is unsuccessful
        signature = abi.encodePacked(r, uint256(0x7FFFFFFFFFFFFFFFFFFFFFFFFFFFFFFF5D576E7357A4501DDFE92F46681B20A1), v);
        vm.expectRevert(Errors.EVC_NotAuthorized.selector);
        evc.permit(alice, 0, 0, deadline, 0, bytes("0"), signature);

        // ECDSA signature valid hence the transaction succeeds
        evc.setExpectedHash(bytes("0"));
        signature = abi.encodePacked(r, s, v);
        evc.permit(alice, 0, 0, deadline, 0, bytes("0"), signature);
        assertTrue(evc.fallbackCalled());
    }

    function test_RevertIfInvalidERC1271Signature_Permit(uint128 deadline, bytes calldata signature) public {
        address alice = address(new SignerERC1271(evc));
        SignerERC1271(alice).setSignatureHash(signature);

        vm.assume(!evc.haveCommonOwner(alice, address(0)));
        vm.warp(deadline);

        // ECDSA signature is always invalid here hence we fall back to ERC-1271 signature

        // ERC-1271 signature invalid due to the signer
        SignerERC1271(alice).setPermitHash(address(uint160(alice) + 1), 0, 0, deadline, 0, bytes("0"));
        vm.expectRevert(Errors.EVC_NotAuthorized.selector);
        evc.permit(alice, 0, 0, deadline, 0, bytes("0"), signature);

        // ERC-1271 signature invalid due to the nonce namespace
        SignerERC1271(alice).setPermitHash(alice, 1, 0, deadline, 0, bytes("0"));
        vm.expectRevert(Errors.EVC_NotAuthorized.selector);
        evc.permit(alice, 0, 0, deadline, 0, bytes("0"), signature);

        // ERC-1271 signature invalid due to the nonce
        SignerERC1271(alice).setPermitHash(alice, 0, 1, deadline, 0, bytes("0"));
        vm.expectRevert(Errors.EVC_NotAuthorized.selector);
        evc.permit(alice, 0, 0, deadline, 0, bytes("0"), signature);

        // ERC-1271 signature invalid due to the deadline
        SignerERC1271(alice).setPermitHash(alice, 0, 0, uint256(deadline) + 1, 0, bytes("0"));
        vm.expectRevert(Errors.EVC_NotAuthorized.selector);
        evc.permit(alice, 0, 0, deadline, 0, bytes("0"), signature);

        // ERC-1271 signature invalid due to the value
        SignerERC1271(alice).setPermitHash(alice, 0, 0, deadline, 1, bytes("0"));
        vm.expectRevert(Errors.EVC_NotAuthorized.selector);
        evc.permit(alice, 0, 0, deadline, 0, bytes("0"), signature);

        // ERC-1271 signature invalid due to the data
        SignerERC1271(alice).setPermitHash(alice, 0, 0, deadline, 0, bytes("1"));
        vm.expectRevert(Errors.EVC_NotAuthorized.selector);
        evc.permit(alice, 0, 0, deadline, 0, bytes("0"), signature);

        // ERC-1271 signature valid hence the transaction succeeds
        evc.setExpectedHash(bytes("0"));
        SignerERC1271(alice).setPermitHash(alice, 0, 0, deadline, 0, bytes("0"));
        evc.permit(alice, 0, 0, deadline, 0, bytes("0"), signature);
        assertTrue(evc.fallbackCalled());
    }

    function test_Permit(uint256 privateKey) public {
        vm.assume(
            privateKey > 0
                && privateKey < 115792089237316195423570985008687907852837564279074904382605163141518161494337
        );
        address alice = vm.addr(privateKey);
        address bob = address(new SignerERC1271(evc));
        address target = address(new Target());

        vm.assume(!evc.haveCommonOwner(alice, address(0)) && !evc.haveCommonOwner(alice, bob));
        vm.deal(address(this), type(uint128).max);
        signerECDSA.setPrivateKey(privateKey);

        // encode a call that doesn't need authentication to prove it can be signed by anyone
        bytes memory data = abi.encodeWithSelector(IEVC.requireAccountStatusCheck.selector, address(0));

        // a call using ECDSA signature succeeds
        bytes memory signature = signerECDSA.signPermit(alice, 0, 0, block.timestamp, 0, data);
        evc.permit(alice, 0, 0, block.timestamp, 0, data, signature);

        // a call using ERC-1271 signature succeeds
        signature = bytes("bob's signature");
        SignerERC1271(bob).setSignatureHash(signature);
        SignerERC1271(bob).setPermitHash(bob, 0, 0, block.timestamp, 0, data);
        evc.permit(bob, 0, 0, block.timestamp, 0, data, signature);

        // encode a call that doesn't need authentication wrapped in a batch
        IEVC.BatchItem[] memory items = new IEVC.BatchItem[](1);
        items[0].targetContract = address(evc);
        items[0].onBehalfOfAccount = address(0);
        items[0].value = 0;
        items[0].data = data;
        data = abi.encodeWithSelector(IEVC.batch.selector, items);

        // a call using ECDSA signature succeeds
        signature = signerECDSA.signPermit(alice, 0, 1, block.timestamp, 0, data);
        evc.permit(alice, 0, 1, block.timestamp, 0, data, signature);

        // a call using ERC-1271 signature succeeds
        signature = bytes("bob's signature");
        SignerERC1271(bob).setSignatureHash(signature);
        SignerERC1271(bob).setPermitHash(bob, 0, 1, block.timestamp, 0, data);
        evc.permit(bob, 0, 1, block.timestamp, 0, data, signature);

        // encode a call that needs authentication to prove it cannot be signed by anyone
        data = abi.encodeWithSelector(IEVC.enableCollateral.selector, bob, address(0));

        // a call using ECDSA signature fails because alice signed on behalf of bob
        signature = signerECDSA.signPermit(alice, 0, 2, block.timestamp, 0, data);
        vm.expectRevert(Errors.EVC_NotAuthorized.selector);
        evc.permit(alice, 0, 2, block.timestamp, 0, data, signature);

        // a call using ERC1271 signature fails because bob signed on behalf of alice
        data = abi.encodeWithSelector(IEVC.enableCollateral.selector, alice, address(0));
        signature = bytes("bob's signature");
        SignerERC1271(bob).setSignatureHash(signature);
        SignerERC1271(bob).setPermitHash(bob, 0, 2, block.timestamp, 0, data);
        vm.expectRevert(Errors.EVC_NotAuthorized.selector);
        evc.permit(bob, 0, 2, block.timestamp, 0, data, signature);

        // encode a call that needs authentication wrapped in a batch
        data = abi.encodeWithSelector(IEVC.enableCollateral.selector, bob, address(0));
        items[0].targetContract = address(evc);
        items[0].onBehalfOfAccount = address(0);
        items[0].value = 0;
        items[0].data = data;
        data = abi.encodeWithSelector(IEVC.batch.selector, items);

        // a call using ECDSA signature fails because alice signed on behalf of bob
        signature = signerECDSA.signPermit(alice, 0, 2, block.timestamp, 0, data);
        vm.expectRevert(Errors.EVC_NotAuthorized.selector);
        evc.permit(alice, 0, 2, block.timestamp, 0, data, signature);

        // a call using ERC1271 signature fails because bob signed on behalf of alice
        data = abi.encodeWithSelector(IEVC.enableCollateral.selector, alice, address(0));
        items[0].targetContract = address(evc);
        items[0].onBehalfOfAccount = address(0);
        items[0].value = 0;
        items[0].data = data;
        data = abi.encodeWithSelector(IEVC.batch.selector, items);

        signature = bytes("bob's signature");
        SignerERC1271(bob).setSignatureHash(signature);
        SignerERC1271(bob).setPermitHash(bob, 0, 2, block.timestamp, 0, data);
        vm.expectRevert(Errors.EVC_NotAuthorized.selector);
        evc.permit(bob, 0, 2, block.timestamp, 0, data, signature);

        // encode a call that needs authentication
        data = abi.encodeWithSelector(IEVC.enableCollateral.selector, alice, address(0));

        // a call using ECDSA signature succeeds because alice signed on behalf of herself
        signature = signerECDSA.signPermit(alice, 0, 2, block.timestamp, 0, data);
        evc.permit(alice, 0, 2, block.timestamp, 0, data, signature);

        // a call using ERC1271 signature succeeds because bob signed on behalf of himself
        data = abi.encodeWithSelector(IEVC.enableCollateral.selector, bob, address(0));

        signature = bytes("bob's signature");
        SignerERC1271(bob).setSignatureHash(signature);
        SignerERC1271(bob).setPermitHash(bob, 0, 2, block.timestamp, 0, data);
        evc.permit(bob, 0, 2, block.timestamp, 0, data, signature);

        // encode a call that needs authentication wrapped in a batch
        data = abi.encodeWithSelector(IEVC.enableCollateral.selector, alice, address(0));
        items[0].targetContract = address(evc);
        items[0].onBehalfOfAccount = address(0);
        items[0].value = 0;
        items[0].data = data;
        data = abi.encodeWithSelector(IEVC.batch.selector, items);

        // a call using ECDSA signature succeeds because alice signed on behalf of herself
        signature = signerECDSA.signPermit(alice, 0, 3, block.timestamp, 0, data);
        evc.permit(alice, 0, 3, block.timestamp, 0, data, signature);

        // a call using ERC1271 signature succeeds because bob signed on behalf of himself
        data = abi.encodeWithSelector(IEVC.enableCollateral.selector, bob, address(0));
        items[0].targetContract = address(evc);
        items[0].onBehalfOfAccount = address(0);
        items[0].value = 0;
        items[0].data = data;
        data = abi.encodeWithSelector(IEVC.batch.selector, items);

        signature = bytes("bob's signature");
        SignerERC1271(bob).setSignatureHash(signature);
        SignerERC1271(bob).setPermitHash(bob, 0, 3, block.timestamp, 0, data);
        evc.permit(bob, 0, 3, block.timestamp, 0, data, signature);

        // encode a call to an external target contract
        data = abi.encodeWithSelector(
            IEVC.call.selector,
            target,
            bob,
            123,
            abi.encodeWithSelector(Target.callTest.selector, address(evc), address(evc), 123, bob, false)
        );

        // a call using ECDSA signature fails because alice signed on behalf of bob
        signature = signerECDSA.signPermit(alice, 0, 4, block.timestamp, type(uint256).max, data);
        vm.expectRevert(Errors.EVC_NotAuthorized.selector);
        evc.permit{value: 123}(alice, 0, 4, block.timestamp, type(uint256).max, data, signature);

        // a call using ERC1271 signature fails because bob signed on behalf of alice
        data = abi.encodeWithSelector(
            IEVC.call.selector,
            target,
            alice,
            123,
            abi.encodeWithSelector(Target.callTest.selector, address(evc), address(evc), 123, alice, false)
        );

        signature = bytes("bob's signature");
        SignerERC1271(bob).setSignatureHash(signature);
        SignerERC1271(bob).setPermitHash(bob, 0, 4, block.timestamp, type(uint256).max, data);
        vm.expectRevert(Errors.EVC_NotAuthorized.selector);
        evc.permit{value: 123}(bob, 0, 4, block.timestamp, type(uint256).max, data, signature);

        // encode a call to an external target contract wrapped in a batch
        data = abi.encodeWithSelector(Target.callTest.selector, address(evc), address(evc), 123, bob, false);
        items[0].targetContract = target;
        items[0].onBehalfOfAccount = bob;
        items[0].value = 123;
        items[0].data = data;
        data = abi.encodeWithSelector(IEVC.batch.selector, items);

        // a call using ECDSA signature fails because alice signed on behalf of bob
        signature = signerECDSA.signPermit(alice, 0, 4, block.timestamp, type(uint256).max, data);
        vm.expectRevert(Errors.EVC_NotAuthorized.selector);
        evc.permit{value: 123}(alice, 0, 4, block.timestamp, type(uint256).max, data, signature);

        // a call using ERC1271 signature fails because bob signed on behalf of alice
        data = abi.encodeWithSelector(Target.callTest.selector, address(evc), address(evc), 123, alice, false);
        items[0].targetContract = target;
        items[0].onBehalfOfAccount = alice;
        items[0].value = 123;
        items[0].data = data;
        data = abi.encodeWithSelector(IEVC.batch.selector, items);

        signature = bytes("bob's signature");
        SignerERC1271(bob).setSignatureHash(signature);
        SignerERC1271(bob).setPermitHash(bob, 0, 4, block.timestamp, type(uint256).max, data);
        vm.expectRevert(Errors.EVC_NotAuthorized.selector);
        evc.permit{value: 123}(bob, 0, 4, block.timestamp, type(uint256).max, data, signature);

        // encode a call to an external target contract
        data = abi.encodeWithSelector(
            IEVC.call.selector,
            target,
            alice,
            123,
            abi.encodeWithSelector(Target.callTest.selector, address(evc), address(evc), 123, alice, false)
        );

        // a call using ECDSA signature succeeds because alice signed on behalf of herself
        signature = signerECDSA.signPermit(alice, 0, 4, block.timestamp, type(uint256).max, data);
        vm.expectEmit(true, true, true, true, address(evc));
        emit CallWithContext(address(this), address(evc), alice, bytes4(data));
        vm.expectEmit(true, true, true, true, address(evc));
        emit CallWithContext(alice, target, alice, Target.callTest.selector);
        evc.permit{value: 123}(alice, 0, 4, block.timestamp, type(uint256).max, data, signature);

        // a call using ERC1271 signature succeeds because bob signed on behalf of himself
        data = abi.encodeWithSelector(
            IEVC.call.selector,
            target,
            bob,
            123,
            abi.encodeWithSelector(Target.callTest.selector, address(evc), address(evc), 123, bob, false)
        );

        signature = bytes("bob's signature");
        SignerERC1271(bob).setSignatureHash(signature);
        SignerERC1271(bob).setPermitHash(bob, 0, 4, block.timestamp, type(uint256).max, data);
        emit CallWithContext(address(this), address(evc), bob, bytes4(data));
        vm.expectEmit(true, true, true, true, address(evc));
        emit CallWithContext(bob, target, bob, Target.callTest.selector);
        evc.permit{value: 123}(bob, 0, 4, block.timestamp, type(uint256).max, data, signature);

        // encode a call to an external target contract wrapped in a batch
        data = abi.encodeWithSelector(Target.callTest.selector, address(evc), address(evc), 456, alice, false);
        items[0].targetContract = target;
        items[0].onBehalfOfAccount = alice;
        items[0].value = 456;
        items[0].data = data;
        data = abi.encodeWithSelector(IEVC.batch.selector, items);

        // a call using ECDSA signature succeeds because alice signed on behalf of herself
        signature = signerECDSA.signPermit(alice, 0, 5, block.timestamp, 456, data);
        vm.expectEmit(true, true, true, true, address(evc));
        emit CallWithContext(address(this), address(evc), alice, bytes4(data));
        vm.expectEmit(true, true, true, true, address(evc));
        emit CallWithContext(alice, target, alice, Target.callTest.selector);
        evc.permit{value: 456}(alice, 0, 5, block.timestamp, 456, data, signature);

        // a call using ERC1271 signature succeeds because bob signed on behalf of himself
        data = abi.encodeWithSelector(Target.callTest.selector, address(evc), address(evc), 456, bob, false);
        items[0].targetContract = target;
        items[0].onBehalfOfAccount = bob;
        items[0].value = 456;
        items[0].data = data;
        data = abi.encodeWithSelector(IEVC.batch.selector, items);

        signature = bytes("bob's signature");
        SignerERC1271(bob).setSignatureHash(signature);
        SignerERC1271(bob).setPermitHash(bob, 0, 5, block.timestamp, 456, data);
        emit CallWithContext(address(this), address(evc), bob, bytes4(data));
        vm.expectEmit(true, true, true, true, address(evc));
        emit CallWithContext(bob, target, bob, Target.callTest.selector);
        evc.permit{value: 456}(bob, 0, 5, block.timestamp, 456, data, signature);
    }

    function test_SetOperator_Permit(uint256 privateKey, uint8 subAccountId1, uint8 subAccountId2) public {
        vm.assume(
            privateKey > 0
                && privateKey < 115792089237316195423570985008687907852837564279074904382605163141518161494335
        );
        address alice = vm.addr(privateKey);
        address bob = address(new SignerERC1271(evc));
        uint152 addressPrefixAlice = evc.getAddressPrefix(alice);
        uint152 addressPrefixBob = evc.getAddressPrefix(bob);
        address operator = vm.addr(privateKey + 1);
        address otherOperator = vm.addr(privateKey + 2);

        vm.assume(alice != address(0) && bob != address(0));
        vm.assume(operator != address(0) && operator != address(evc));
        vm.assume(!evc.haveCommonOwner(alice, operator) && !evc.haveCommonOwner(bob, operator));
        vm.assume(subAccountId1 > 0 && subAccountId2 > 0 && subAccountId1 != subAccountId2);
        signerECDSA.setPrivateKey(privateKey);

        IEVC.BatchItem[] memory items = new IEVC.BatchItem[](3);

        // encode the setAccountOperator to prove that it's possible to set an operator
        // on behalf of the signer or their accounts
        items[0].targetContract = address(evc);
        items[0].onBehalfOfAccount = address(0);
        items[0].value = 0;
        items[0].data = abi.encodeWithSelector(IEVC.setAccountOperator.selector, alice, operator, true);
        items[1].targetContract = address(evc);
        items[1].onBehalfOfAccount = address(0);
        items[1].value = 0;
        items[1].data = abi.encodeWithSelector(
            IEVC.setAccountOperator.selector, address(uint160(alice) ^ subAccountId1), operator, true
        );
        items[2].targetContract = address(evc);
        items[2].onBehalfOfAccount = address(0);
        items[2].value = 0;
        items[2].data = abi.encodeWithSelector(
            IEVC.setOperator.selector,
            addressPrefixAlice,
            operator,
            (1 << 0) | (1 << subAccountId1) | (1 << subAccountId2)
        );
        bytes memory data = abi.encodeWithSelector(IEVC.batch.selector, items);

        // a call using ECDSA signature succeeds
        bytes memory signature = signerECDSA.signPermit(alice, 0, 0, block.timestamp, 0, data);
        evc.permit(alice, 0, 0, block.timestamp, 0, data, signature);
        assertEq(evc.isAccountOperatorAuthorized(alice, operator), true);
        assertEq(evc.isAccountOperatorAuthorized(address(uint160(alice) ^ subAccountId1), operator), true);
        assertEq(evc.isAccountOperatorAuthorized(address(uint160(alice) ^ subAccountId2), operator), true);
        assertEq(evc.getOperator(addressPrefixAlice, operator), (1 << 0) | (1 << subAccountId1) | (1 << subAccountId2));

        // a call using ERC-1271 signature succeeds
        items[0].data = abi.encodeWithSelector(IEVC.setAccountOperator.selector, bob, operator, true);
        items[1].data = abi.encodeWithSelector(
            IEVC.setAccountOperator.selector, address(uint160(bob) ^ subAccountId1), operator, true
        );
        items[2].data = abi.encodeWithSelector(
            IEVC.setOperator.selector,
            addressPrefixBob,
            operator,
            (1 << 0) | (1 << subAccountId1) | (1 << subAccountId2)
        );
        data = abi.encodeWithSelector(IEVC.batch.selector, items);

        signature = bytes("bob's signature");
        SignerERC1271(bob).setSignatureHash(signature);
        SignerERC1271(bob).setPermitHash(bob, 0, 0, block.timestamp, 0, data);
        evc.permit(bob, 0, 0, block.timestamp, 0, data, signature);
        assertEq(evc.isAccountOperatorAuthorized(bob, operator), true);
        assertEq(evc.isAccountOperatorAuthorized(address(uint160(bob) ^ subAccountId1), operator), true);
        assertEq(evc.isAccountOperatorAuthorized(address(uint160(bob) ^ subAccountId2), operator), true);
        assertEq(evc.getOperator(addressPrefixBob, operator), (1 << 0) | (1 << subAccountId1) | (1 << subAccountId2));

        // if the operator tries to authorize some other operator directly, it's not possible
        vm.prank(operator);
        vm.expectRevert(Errors.EVC_NotAuthorized.selector);
        evc.setOperator(addressPrefixAlice, operator, 0);

        vm.prank(operator);
        vm.expectRevert(Errors.EVC_NotAuthorized.selector);
        evc.setOperator(addressPrefixAlice, otherOperator, 0);

        vm.prank(operator);
        vm.expectRevert(Errors.EVC_NotAuthorized.selector);
        evc.setAccountOperator(alice, otherOperator, true);

        vm.prank(operator);
        vm.expectRevert(Errors.EVC_NotAuthorized.selector);
        evc.setOperator(addressPrefixBob, operator, 0);

        vm.prank(operator);
        vm.expectRevert(Errors.EVC_NotAuthorized.selector);
        evc.setOperator(addressPrefixBob, otherOperator, 0);

        vm.prank(operator);
        vm.expectRevert(Errors.EVC_NotAuthorized.selector);
        evc.setAccountOperator(bob, otherOperator, true);

        // but it succeeds if it's done using the signed data
        data = abi.encodeWithSelector(IEVC.setOperator.selector, addressPrefixAlice, otherOperator, 2);

        signature = signerECDSA.signPermit(alice, 0, 1, block.timestamp, 0, data);
        vm.prank(operator);
        evc.permit(alice, 0, 1, block.timestamp, 0, data, signature);
        assertEq(evc.isAccountOperatorAuthorized(address(uint160(alice) ^ 1), otherOperator), true);

        data = abi.encodeWithSelector(IEVC.setAccountOperator.selector, alice, otherOperator, true);

        signature = signerECDSA.signPermit(alice, 0, 2, block.timestamp, 0, data);
        vm.prank(operator);
        evc.permit(alice, 0, 2, block.timestamp, 0, data, signature);
        assertEq(evc.isAccountOperatorAuthorized(alice, otherOperator), true);

        data = abi.encodeWithSelector(IEVC.setOperator.selector, addressPrefixBob, otherOperator, 2);

        signature = bytes("bob's signature");
        SignerERC1271(bob).setSignatureHash(signature);
        SignerERC1271(bob).setPermitHash(bob, 0, 1, block.timestamp, 0, data);

        vm.prank(operator);
        evc.permit(bob, 0, 1, block.timestamp, 0, data, signature);
        assertEq(evc.isAccountOperatorAuthorized(address(uint160(bob) ^ 1), otherOperator), true);

        data = abi.encodeWithSelector(IEVC.setAccountOperator.selector, bob, otherOperator, true);
        signature = bytes("bob's signature");
        SignerERC1271(bob).setSignatureHash(signature);
        SignerERC1271(bob).setPermitHash(bob, 0, 2, block.timestamp, 0, data);

        vm.prank(operator);
        evc.permit(bob, 0, 2, block.timestamp, 0, data, signature);
        assertEq(evc.isAccountOperatorAuthorized(bob, otherOperator), true);

        // when the operator is authorized, it can sign permit messages on behalf of the authorized account
        signerECDSA.setPrivateKey(privateKey + 1);

        data = abi.encodeWithSelector(IEVC.enableCollateral.selector, alice, address(0));

        signature = signerECDSA.signPermit(operator, 0, 0, block.timestamp, 0, data);
        evc.permit(operator, 0, 0, block.timestamp, 0, data, signature);
        assertEq(evc.isCollateralEnabled(alice, address(0)), true);

        // and another one
        data = abi.encodeWithSelector(Target.callTest.selector, address(evc), address(evc), 0, alice, true);

        signature = signerECDSA.signPermit(operator, 0, 1, block.timestamp, 0, data);
        evc.permit(operator, 0, 1, block.timestamp, 0, data, signature);

        // but it cannot sign permit messages on behalf of other accounts for which it's not authorized
        vm.prank(operator);
        evc.setAccountOperator(address(uint160(alice) ^ subAccountId1), operator, false);

        data =
            abi.encodeWithSelector(IEVC.enableCollateral.selector, address(uint160(alice) ^ subAccountId1), address(0));

        signature = signerECDSA.signPermit(operator, 0, 2, block.timestamp, 0, data);
        vm.expectRevert(Errors.EVC_NotAuthorized.selector);
        evc.permit(operator, 0, 2, block.timestamp, 0, data, signature);
    }
}<|MERGE_RESOLUTION|>--- conflicted
+++ resolved
@@ -544,79 +544,44 @@
         vm.warp(deadline);
 
         // ECDSA signature invalid due to signer.
-<<<<<<< HEAD
-        // ERC-1271 signature invalid as the signer is EOA and isValidSignature() call is unsuccesful
+        // ERC-1271 signature invalid as the signer is EOA and isValidSignature() call is unsuccessful
         bytes memory signature = signerECDSA.signPermit(address(uint160(alice) + 1), 0, 0, deadline, 0, bytes("0"));
-=======
+        vm.expectRevert(Errors.EVC_NotAuthorized.selector);
+        evc.permit(alice, 0, 0, deadline, 0, bytes("0"), signature);
+
+        // ECDSA signature invalid due to nonce namespace.
         // ERC-1271 signature invalid as the signer is EOA and isValidSignature() call is unsuccessful
-        bytes memory signature = signerECDSA.signPermit(address(uint160(alice) + 1), 0, 1, deadline, 0, bytes("0"));
->>>>>>> 0e339d95
-        vm.expectRevert(Errors.EVC_NotAuthorized.selector);
-        evc.permit(alice, 0, 0, deadline, 0, bytes("0"), signature);
-
-        // ECDSA signature invalid due to nonce namespace.
-<<<<<<< HEAD
-        // ERC-1271 signature invalid as the signer is EOA and isValidSignature() call is unsuccesful
         signature = signerECDSA.signPermit(alice, 1, 0, deadline, 0, bytes("0"));
-=======
-        // ERC-1271 signature invalid as the signer is EOA and isValidSignature() call is unsuccessful
-        signature = signerECDSA.signPermit(alice, 1, 1, deadline, 0, bytes("0"));
->>>>>>> 0e339d95
         vm.expectRevert(Errors.EVC_NotAuthorized.selector);
         evc.permit(alice, 0, 0, deadline, 0, bytes("0"), signature);
 
         // ECDSA signature invalid due to nonce.
-<<<<<<< HEAD
-        // ERC-1271 signature invalid as the signer is EOA and isValidSignature() call is unsuccesful
-        signature = signerECDSA.signPermit(alice, 0, 1, deadline, 0, bytes("0"));
-=======
-        // ERC-1271 signature invalid as the signer is EOA and isValidSignature() call is unsuccessful
-        signature = signerECDSA.signPermit(alice, 0, 2, deadline, 0, bytes("0"));
->>>>>>> 0e339d95
-        vm.expectRevert(Errors.EVC_NotAuthorized.selector);
-        evc.permit(alice, 0, 0, deadline, 0, bytes("0"), signature);
-
-        // ECDSA signature invalid due to deadline.
-<<<<<<< HEAD
-        // ERC-1271 signature invalid as the signer is EOA and isValidSignature() call is unsuccesful
-        signature = signerECDSA.signPermit(alice, 0, 0, uint256(deadline) + 1, 0, bytes("0"));
-=======
-        // ERC-1271 signature invalid as the signer is EOA and isValidSignature() call is unsuccessful
-        signature = signerECDSA.signPermit(alice, 0, 1, uint256(deadline) + 1, 0, bytes("0"));
->>>>>>> 0e339d95
-        vm.expectRevert(Errors.EVC_NotAuthorized.selector);
-        evc.permit(alice, 0, 0, deadline, 0, bytes("0"), signature);
-
-        // ECDSA signature invalid due to value.
-<<<<<<< HEAD
-        // ERC-1271 signature invalid as the signer is EOA and isValidSignature() call is unsuccesful
-        signature = signerECDSA.signPermit(alice, 0, 0, deadline, 1, bytes("0"));
-=======
-        // ERC-1271 signature invalid as the signer is EOA and isValidSignature() call is unsuccessful
-        signature = signerECDSA.signPermit(alice, 0, 1, deadline, 1, bytes("0"));
->>>>>>> 0e339d95
-        vm.expectRevert(Errors.EVC_NotAuthorized.selector);
-        evc.permit(alice, 0, 0, deadline, 0, bytes("0"), signature);
-
-        // ECDSA signature invalid due to data.
-<<<<<<< HEAD
-        // ERC-1271 signature invalid as the signer is EOA and isValidSignature() call is unsuccesful
-        signature = signerECDSA.signPermit(alice, 0, 0, deadline, 0, bytes("1"));
-=======
-        // ERC-1271 signature invalid as the signer is EOA and isValidSignature() call is unsuccessful
-        signature = signerECDSA.signPermit(alice, 0, 1, deadline, 0, bytes("1"));
->>>>>>> 0e339d95
-        vm.expectRevert(Errors.EVC_NotAuthorized.selector);
-        evc.permit(alice, 0, 0, deadline, 0, bytes("0"), signature);
-
-        // ECDSA signature invalid (wrong length due to added 1).
-<<<<<<< HEAD
-        // ERC-1271 signature invalid as the signer is EOA and isValidSignature() call is unsuccesful
-        signature = signerECDSA.signPermit(alice, 0, 0, deadline, 0, bytes("0"));
-=======
         // ERC-1271 signature invalid as the signer is EOA and isValidSignature() call is unsuccessful
         signature = signerECDSA.signPermit(alice, 0, 1, deadline, 0, bytes("0"));
->>>>>>> 0e339d95
+        vm.expectRevert(Errors.EVC_NotAuthorized.selector);
+        evc.permit(alice, 0, 0, deadline, 0, bytes("0"), signature);
+
+        // ECDSA signature invalid due to deadline.
+        // ERC-1271 signature invalid as the signer is EOA and isValidSignature() call is unsuccessful
+        signature = signerECDSA.signPermit(alice, 0, 0, uint256(deadline) + 1, 0, bytes("0"));
+        vm.expectRevert(Errors.EVC_NotAuthorized.selector);
+        evc.permit(alice, 0, 0, deadline, 0, bytes("0"), signature);
+
+        // ECDSA signature invalid due to value.
+        // ERC-1271 signature invalid as the signer is EOA and isValidSignature() call is unsuccessful
+        signature = signerECDSA.signPermit(alice, 0, 0, deadline, 1, bytes("0"));
+        vm.expectRevert(Errors.EVC_NotAuthorized.selector);
+        evc.permit(alice, 0, 0, deadline, 0, bytes("0"), signature);
+
+        // ECDSA signature invalid due to data.
+        // ERC-1271 signature invalid as the signer is EOA and isValidSignature() call is unsuccessful
+        signature = signerECDSA.signPermit(alice, 0, 0, deadline, 0, bytes("1"));
+        vm.expectRevert(Errors.EVC_NotAuthorized.selector);
+        evc.permit(alice, 0, 0, deadline, 0, bytes("0"), signature);
+
+        // ECDSA signature invalid (wrong length due to added 1).
+        // ERC-1271 signature invalid as the signer is EOA and isValidSignature() call is unsuccessful
+        signature = signerECDSA.signPermit(alice, 0, 0, deadline, 0, bytes("0"));
 
         bytes32 r;
         bytes32 s;
