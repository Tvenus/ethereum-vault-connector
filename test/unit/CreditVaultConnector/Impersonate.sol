// SPDX-License-Identifier: GPL-2.0-or-later

pragma solidity ^0.8.0;

import "forge-std/Test.sol";
import "src/test/CreditVaultConnectorHarness.sol";

contract CreditVaultConnectorHandler is CreditVaultConnectorHarness {
    using Set for SetStorage;

    function handlerImpersonate(
        address targetContract,
        address onBehalfOfAccount,
        bytes calldata data
    ) public payable returns (bool success, bytes memory result) {
        (success, ) = msg.sender.call(
            abi.encodeWithSelector(Vault.clearChecks.selector)
        );
        clearExpectedChecks();

        (success, result) = super.impersonate(
            targetContract,
            onBehalfOfAccount,
            data
        );

        verifyStorage();
        verifyVaultStatusChecks();
        verifyAccountStatusChecks();
    }
}

contract ImpersonateTest is Test {
    CreditVaultConnectorHandler internal cvc;

    function setUp() public {
        cvc = new CreditVaultConnectorHandler();
    }

    function test_Impersonate(address alice, uint96 seed) public {
        vm.assume(alice != address(0));

        address collateral = address(new Vault(cvc));
        address controller = address(new Vault(cvc));
        vm.assume(collateral != address(cvc));
        vm.assume(!cvc.haveCommonOwner(alice, controller));

        vm.prank(alice);
        cvc.enableCollateral(alice, collateral);

        vm.prank(alice);
        cvc.enableController(alice, controller);

        bytes memory data = abi.encodeWithSelector(
            Target(collateral).impersonateTest.selector,
            address(cvc),
            address(cvc),
            seed,
            false,
            alice
        );

        vm.deal(controller, seed);
        vm.prank(controller);
        (bool success, bytes memory result) = cvc.handlerImpersonate{
            value: seed
        }(collateral, alice, data);

        assertTrue(success);
        assertEq(abi.decode(result, (uint)), seed);

        cvc.clearExpectedChecks();
        Vault(controller).clearChecks();

        // if called from a batch, the ETH value does not get forwarded
        data = abi.encodeWithSelector(
            Target(collateral).impersonateTest.selector,
            address(cvc),
            address(cvc),
            0, // we're expecting ETH not to get forwarded
            true,
            alice
        );

        ICVC.BatchItem[] memory items = new ICVC.BatchItem[](1);

        items[0].onBehalfOfAccount = address(0);
        items[0].targetContract = address(cvc);
        items[0].value = seed; // this value will get ignored
        items[0].data = abi.encodeWithSelector(
            cvc.impersonate.selector,
            collateral,
            alice,
            data
        );

        vm.deal(controller, seed);
        vm.prank(controller);
        cvc.batch(items);
        cvc.verifyVaultStatusChecks();
        cvc.verifyAccountStatusChecks();

        // this call should also succeed if the onBehalfOfAccount address passed is 0.
        // it should be replaced with msg.sender note that in this case the controller
        // tries to act on behalf of itself
        vm.prank(controller);
        cvc.enableCollateral(controller, collateral);

        vm.prank(controller);
        cvc.enableController(controller, controller);

        cvc.clearExpectedChecks();
        Vault(controller).clearChecks();

        data = abi.encodeWithSelector(
            Target(collateral).impersonateTest.selector,
            address(cvc),
            address(cvc),
            seed,
            false,
            controller
        );

        vm.deal(controller, seed);
        vm.prank(controller);
        (success, result) = cvc.handlerImpersonate{value: seed}(
            collateral,
            address(0),
            data
        );

        assertTrue(success);
        assertEq(abi.decode(result, (uint)), seed);
    }

    function test_RevertIfChecksReentrancy_Impersonate(
        address alice,
        uint seed
    ) public {
        vm.assume(alice != address(0));

        address collateral = address(new Vault(cvc));
        address controller = address(new Vault(cvc));
        vm.assume(collateral != address(cvc));

        vm.prank(alice);
        cvc.enableCollateral(alice, collateral);

        vm.prank(alice);
        cvc.enableController(alice, controller);

        cvc.setChecksLock(true);

        bytes memory data = abi.encodeWithSelector(
            Target(address(cvc)).impersonateTest.selector,
            address(cvc),
            address(cvc),
            seed,
            false,
            alice
        );

        vm.deal(alice, seed);
        vm.prank(alice);
        vm.expectRevert(CreditVaultConnector.CVC_ChecksReentrancy.selector);
        (bool success, ) = cvc.handlerImpersonate{value: seed}(
            collateral,
            alice,
            data
        );

        assertFalse(success);
    }

    function test_RevertIfImpersonateReentrancy_Impersonate(
        address alice,
        uint seed
    ) public {
        vm.assume(alice != address(0));

        address collateral = address(new Vault(cvc));
        address controller = address(new Vault(cvc));
        vm.assume(collateral != address(cvc));

        vm.prank(alice);
        cvc.enableCollateral(alice, collateral);

        vm.prank(alice);
        cvc.enableController(alice, controller);

        cvc.setImpersonateLock(true);

        bytes memory data = abi.encodeWithSelector(
            Target(address(cvc)).impersonateTest.selector,
            address(cvc),
            address(cvc),
            seed,
            false,
            alice
        );

<<<<<<< HEAD
        vm.deal(alice, seed);
        vm.prank(alice);
        vm.expectRevert(CreditVaultConnector.CVC_ImpersonateReentancy.selector);
=======
        hoax(alice, seed);
        vm.expectRevert(
            CreditVaultConnector.CVC_ImpersonateReentrancy.selector
        );
>>>>>>> 07d39aef
        (bool success, ) = cvc.handlerImpersonate{value: seed}(
            collateral,
            alice,
            data
        );

        assertFalse(success);
    }

    function test_RevertIfTargetContractInvalid_Impersonate(
        address alice,
        uint seed
    ) public {
        vm.assume(alice != address(0));

        address controller = address(new Vault(cvc));

        vm.prank(alice);
        cvc.enableController(alice, controller);

        // target contract is the CVC
        bytes memory data = abi.encodeWithSelector(
            Target(address(cvc)).impersonateTest.selector,
            address(cvc),
            address(cvc),
            seed,
            false,
            alice
        );

        vm.deal(alice, seed);
        vm.prank(alice);
        vm.expectRevert(CreditVaultConnector.CVC_InvalidAddress.selector);
        (bool success, ) = cvc.handlerImpersonate{value: seed}(
            address(cvc),
            alice,
            data
        );

        assertFalse(success);
    }

    function test_RevertIfNoControllerEnabled_Impersonate(
        address alice,
        uint seed
    ) public {
        vm.assume(alice != address(0));

        address collateral = address(new Vault(cvc));
        address controller = address(new Vault(cvc));

        vm.assume(collateral != address(cvc));

        vm.prank(alice);
        cvc.enableCollateral(alice, collateral);

        bytes memory data = abi.encodeWithSelector(
            Target(collateral).impersonateTest.selector,
            address(cvc),
            address(cvc),
            seed,
            false,
            alice
        );

        vm.deal(controller, seed);
        vm.prank(controller);
        vm.expectRevert(CreditVaultConnector.CVC_ControllerViolation.selector);
        (bool success, ) = cvc.handlerImpersonate{value: seed}(
            collateral,
            alice,
            data
        );

        assertFalse(success);
    }

    function test_RevertIfMultipleControllersEnabled_Impersonate(
        address alice,
        uint seed
    ) public {
        vm.assume(alice != address(0));

        address collateral = address(new Vault(cvc));
        address controller_1 = address(new Vault(cvc));
        address controller_2 = address(new Vault(cvc));

        vm.assume(collateral != address(cvc));

        // mock checks deferred to enable multiple controllers
        cvc.setBatchDepth(1);

        vm.prank(alice);
        cvc.enableCollateral(alice, collateral);

        vm.prank(alice);
        cvc.enableController(alice, controller_1);

        vm.prank(alice);
        cvc.enableController(alice, controller_2);

        bytes memory data = abi.encodeWithSelector(
            Target(collateral).impersonateTest.selector,
            address(cvc),
            address(cvc),
            seed,
            false,
            alice
        );

        vm.deal(controller_1, seed);
        vm.prank(controller_1);
        vm.expectRevert(CreditVaultConnector.CVC_ControllerViolation.selector);
        (bool success, ) = cvc.handlerImpersonate{value: seed}(
            collateral,
            alice,
            data
        );

        assertFalse(success);
    }

    function test_RevertIfMsgSenderIsNotEnabledController_Impersonate(
        address alice,
        address randomAddress,
        uint seed
    ) public {
        vm.assume(alice != address(0));
        vm.assume(uint160(randomAddress) > 10);

        address collateral = address(new Vault(cvc));
        address controller = address(new Vault(cvc));

        vm.assume(collateral != address(cvc));
        vm.assume(randomAddress != controller);

        vm.prank(alice);
        cvc.enableCollateral(alice, collateral);

        vm.prank(alice);
        cvc.enableController(alice, controller);

        bytes memory data = abi.encodeWithSelector(
            Target(collateral).impersonateTest.selector,
            address(cvc),
            address(cvc),
            seed,
            false,
            alice
        );

        vm.deal(randomAddress, seed);
        vm.prank(randomAddress);
        vm.expectRevert(
            abi.encodeWithSelector(
                CreditVaultConnector.CVC_NotAuthorized.selector
            )
        );
        (bool success, ) = cvc.handlerImpersonate{value: seed}(
            collateral,
            alice,
            data
        );

        assertFalse(success);
    }

    function test_RevertIfTargetContractIsNotEnabledCollateral_Impersonate(
        address alice,
        address targetContract,
        uint seed
    ) public {
        vm.assume(alice != address(0));
        vm.assume(targetContract != address(cvc));

        address collateral = address(new Vault(cvc));
        address controller = address(new Vault(cvc));

        vm.assume(targetContract != collateral);

        vm.prank(alice);
        cvc.enableCollateral(alice, collateral);

        vm.prank(alice);
        cvc.enableController(alice, controller);

        bytes memory data = abi.encodeWithSelector(
            Target(collateral).impersonateTest.selector,
            address(cvc),
            address(cvc),
            seed,
            false,
            alice
        );

        vm.deal(controller, seed);
        vm.prank(controller);
        vm.expectRevert(
            abi.encodeWithSelector(
                CreditVaultConnector.CVC_NotAuthorized.selector
            )
        );
        (bool success, ) = cvc.handlerImpersonate{value: seed}(
            targetContract,
            alice,
            data
        );

        assertFalse(success);
    }
}<|MERGE_RESOLUTION|>--- conflicted
+++ resolved
@@ -199,16 +199,9 @@
             alice
         );
 
-<<<<<<< HEAD
         vm.deal(alice, seed);
         vm.prank(alice);
-        vm.expectRevert(CreditVaultConnector.CVC_ImpersonateReentancy.selector);
-=======
-        hoax(alice, seed);
-        vm.expectRevert(
-            CreditVaultConnector.CVC_ImpersonateReentrancy.selector
-        );
->>>>>>> 07d39aef
+        vm.expectRevert(CreditVaultConnector.CVC_ImpersonateReentrancy.selector);
         (bool success, ) = cvc.handlerImpersonate{value: seed}(
             collateral,
             alice,
