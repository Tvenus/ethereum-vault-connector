// SPDX-License-Identifier: GPL-2.0-or-later

pragma solidity ^0.8.0;

import "./Set.sol";
import "./interfaces/ICreditVaultProtocol.sol";

abstract contract TransientStorage {
    enum SetType {
        Account,
        Vault
    }
<<<<<<< HEAD
    ICVP.ExecutionContext internal executionContext;
=======

    constructor() {
        // set reserved field to 1 in order to optimize gas consumption 
        // (not to clear the storage slot when 0 elements in the set)
        accountStatusChecks.reserved = 1;
        vaultStatusChecks.reserved = 1;
    }

>>>>>>> 2b1f6d31
    SetStorage internal accountStatusChecks;
    SetStorage internal vaultStatusChecks;

    constructor() {
        // populate the storage slot so that:
        // - it's cheaper to set batchDepth from 0 to 1
        // - it's compatible with transient storage (EIP-1153)
        executionContext.reserved = 1;
    }
}<|MERGE_RESOLUTION|>--- conflicted
+++ resolved
@@ -10,18 +10,8 @@
         Account,
         Vault
     }
-<<<<<<< HEAD
+
     ICVP.ExecutionContext internal executionContext;
-=======
-
-    constructor() {
-        // set reserved field to 1 in order to optimize gas consumption 
-        // (not to clear the storage slot when 0 elements in the set)
-        accountStatusChecks.reserved = 1;
-        vaultStatusChecks.reserved = 1;
-    }
-
->>>>>>> 2b1f6d31
     SetStorage internal accountStatusChecks;
     SetStorage internal vaultStatusChecks;
 
