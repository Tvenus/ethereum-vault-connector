# Ethereum Vault Connector and Vault Specification

The key words "MUST", "MUST NOT", "REQUIRED", "SHALL", "SHALL NOT", "SHOULD", "SHOULD NOT", "RECOMMENDED", "MAY", and "OPTIONAL" in this document are to be interpreted as described in [RFC 2119](https://datatracker.ietf.org/doc/html/rfc2119).

## Definitions

- Ethereum Vault Connector (EVC): A smart contract that mediates between Vaults in order to enable their lending and borrowing functionality.
- Vault: A smart contract that accepts deposits of a single asset and issues shares in return, it MAY support borrowing functionality. It SHOULD implement the logic and interface necessary for interaction with other Vaults via the EVC. It MAY be, ERC-4626 compliant.
- Account: Every Ethereum address has 256 accounts in the EVC (one private key to rule them all). Each account has an account ID from 0-255. In order to compute the account addresses, the Account ID is treated as a uint and XORed (exclusive ORed) with the Ethereum address. Effectively, a group of 256 Accounts belonging to the same owner share the first 19 bytes of their address and differ only in the last byte.
- Account Owner: An EOA or a smart contract Ethereum address, one of the 256 Accounts with Account ID 0, that has ownership over the whole group of Accounts.
- Address Prefix: The first 19 bytes of the Ethereum address. Account Owner has a common Address Prefix with any of the Accounts that belong to them.
- Account Operator: An EOA or smart contract Ethereum address that has been granted a permission to operate on behalf of the Account. The permission can only be granted by the Account Owner.
- Collateral Vault: A Vault which deposits are recognized as collateral for borrowing in other Vaults. An Account can enable multiple collaterals. Enabled collateral can be seized by the Controller Vault in case of liquidation.
- Controller Vault: A Vault which may be enabled by a user in order to be able to borrow from it. Enabling Controller submits the specified Account to the rules encoded in the Controller Vault's code. All the funds in all the enabled Collateral Vaults are indirectly under control of the enabled Controller Vault hence the Accounts MUST only enable trusted, audited Controllers. If the Controller is malicious or incorrectly coded, it may result in the loss of the user's funds or even render the account unusable. Whenever a user wants to perform an action such as removing collateral, the Controller Vault is consulted in order to determine whether the action is allowed, or whether it should be blocked since it would make the Account insolvent. An Account can have only one Controller Vault enabled at a time unless it's a transient state during checks deferral.
- Nonce Namespace: A value used in conjunction with Nonce to prevent replaying Permit messages and for sequencing. Each Nonce Namespace provides a uint256 Nonce that has to be used sequentially. There's no requirement to use all the Nonces for a given Nonce Namespace before moving to the next one which allows to use Permit messages in a non-sequential manner.
- Nonce: A value used to prevent replaying Permit messages, and for sequencing. It is associated with a specific Nonce Namespace and an Address Prefix. The Nonce must be used sequentially within its Nonce Namespace. To invalidate signed Permit messages, set the Nonce for a given Nonce Namespace accordingly. To invalidate all the Permit messages for a given Nonce Namespace, set the Nonce to type(uint).max.
- Permit: A functionality based on the EIP-712 typed data message allowing arbitrary signed calldata execution on the EVC on behalf of the signer (Account Owner or Account Operator) of the message. It is useful for implementing "gasless" transactions.
- Call: A functionality allowing to execute arbitrary calldata on an arbitrary contract with Account and Vault Status Checks deferred. In case the target contract is msg.sender, the caller MAY specify any Account address to be set in the Execution Context. In case the target contract is not msg.sender, only the Account Owner or Account Operator are allowed to to execute arbitrary calldata on behalf of the specified Account.
- Impersonate: A functionality allowing an enabled Controller Vault to execute an arbitrary calldata on any of the enabled Collateral Vaults on behalf of the specified Account while Account and Vault Status Checks are deferred. The Controller Vault must be the only enabled Controller Vault for the Account in order to be able to impersonate the Account. Impersonation is useful for liquidation flows.
- Batch: A list of operations that are executed atomically one by one with Account and Vault Status Checks deferred.
- Simulation: An entry point into the EVC that allows for simulating the execution of a batch without modifying the state. It is useful for inspecting the outcome of a batch before executing it.
- Account Status Check: A functionality implemented by Vaults to enforce Account solvency. Vaults MUST expose a special function that will receive an Account address and this Account's list of enabled Collateral Vaults in order to determine the Account's liquidity status. Account status is checked immediately or is deferred until the end of the top-level Checks-deferrable Call. Account Status Check deferral allows for a transient violation of the Account solvency.
- Vault Status Check: A functionality implemented by Vaults to enforce Vault constraints (i.e. supply/borrow caps). Vaults MAY expose a special function that implements necessary checks in order to determine acceptable state of the Vault. Vault status is checked immediately or is deferred until the end of the top-level Checks-deferrable Call. Vault Status Check deferral allows for a transient violation of the Vault constraints.
- Checks-deferrable Call: Any of the function calls that defers the Account and Vault Status Checks, namely: Call, Impersonate, or Batch call. Checks-deferrable Calls can be nested.
- Checks Deferral: A functionality allowing to defer Account and Vault Status Checks until the end of the top-level Checks-deferrable Call. This allows for a transient violation of the Account solvency or Vault constraints.
- Execution Context: A data structure maintained by the EVC which holds information about current execution state. It tracks the Checks-deferrable Calls depth, currently authenticated Account address on behalf of which current operation is being performed, a flag indicating whether the Account/Vault Status Checks are in progress, a flag indicating whether the Impersonate is in progress, a flag indicating whether an Account Operator is currently operating on behalf of the Account and a flag indicating whether the Simulation is in progress.


## Ethereum Vault Connector Specification

1. An Owner of the group of 256 accounts MUST be recorded only once upon the first interaction of any of its Accounts with the EVC.
1. Only an Account Owner MUST be allowed to authorize an Account Operator to operate on behalf of the Account.
1. An Account MAY have multiple Account Operators.
1. Account Operator address MUST NOT belong to the Account Owner of the Account for which the Operator being is authorized.
1. Account Operator MUST be allowed to deauthorize itself for the Account if it is authorized to operate on behalf of it.
1. Only an Account Owner MUST be allowed to modify the Nonce for its Address Prefix and Nonce Namespace.
1. New Nonce MUST NOT be lower than the currently stored.
1. Each Account MUST have at most 20 Collateral Vaults enabled at a time.
1. Each Account MUST have at most one Controller Vault enabled at a time unless it's a transient state during a Checks-deferrable Call.
1. Only an Account Owner or the Account Operator MUST be allowed to enable and disable Collateral Vaults for the Account.
1. Only an Account Owner or the Account Operator MUST be allowed to reorder enabled Collateral Vaults for the Account.
1. Only an Account Owner or the Account Operator MUST be allowed to enable Controller Vaults for the Account.
1. Only an enabled Controller Vault for the Account MUST be allowed to disable itself for that Account.
1. The Controller Vault MUST not be allowed to use Permit message in order to disable itself for an Account.
1. EVC MUST support signed Permit messages that allow anyone to execute arbitrary calldata on the EVC on behalf of the Account Owner or Account Operator who signed the message.
1. Signed Permit message MUST conform to the EIP-712 standard rules.
1. The type of the EIP-712 data structure MUST be encoded as follows: `Permit(address signer,uint256 nonceNamespace,uint256 nonce,uint256 deadline,uint256 value,bytes data)`.
1. For the signature to be considered valid, all of the below MUST be true:
- the `signer` address corresponds to the valid signer address obtained using standard `ecrecover` precompile or using ERC-1271 defined rules for standard signature verification methods for contracts
- `nonce` is equal to the current on-chain Nonce value for `signer`-corresponding Address Prefix and `nonceNamespace`
- `deadline` value is not greater than `block.timestamp` at the block of signature verification
- `value` does not exceed ETH balance of the EVC contract at the time of signature verification, or is equal to `type(uint256).max`
- `data` field is not empty
1. Upon successful verification of the signature, EVC MUST increase the Nonce value corresponding to the Nonce Namespace and signer.
1. The authorization rules of the Permit message calldata execution MUST be as if it were the Account Owner or Account Operator executing that calldata themselves.
1. EVC MUST support the following Checks-deferrable Call functions: Call, Impersonate and Batch that are re-entrant and allow to execute calldata on an external target addresses.
1. Each Checks-deferrable Call function MUST specify an Account. The functions MUST determine whether or not `msg.sender` is authorized to perform operations on that Account. If the target contract is not `msg.sender`, only the Owner or an Operator of the specified Account MUST be allowed to perform Call and individual Batch operations on behalf of the Account. Only the enabled Controller of the specified Account MUST be allowed to perform Impersonate operation on behalf of the Account.
1. EVC MUST maintain the Execution Context and make it publicly observable.
1. Execution Context MUST keep track of Checks-deferrable Call nesting depth counter starting at 0. The depth counter MUST increase by 1 every time Checks-deferrable Call is entered and MUST decrease by 1 when Checks-deferrable Call is exited.
1. Execution Context MUST keep track of the Account on behalf of which current low-level calldata call is being performed.
1. Execution Context MUST keep track of whether the Account and Vault Status Checks are in progress.
1. Execution Context MUST keep track of whether the Impersonate is in progress.
1. Execution Context MUST keep track of whether an Account Operator was authenticated to perform the current low-level calldata call on behalf of the Account.
1. Execution Context MUST keep track of whether the Simulation is in progress.
1. EVC MUST allow to require Account and Vault Status Checks which will be performed immediately or deferred, depending on the Execution Context.
1. EVC MUST allow to defer required Account and Vault Status Checks performance until the Checks-deferrable Call nesting depth counter is decreased back to the default value of 0. That SHOULD allow for a transient violation of the Account solvency or Vault constraints.
1. If the execution is not within a Checks-deferrable Call, meaning the Checks-deferrable Call nesting depth counter is 0, required Account and Vault Status Checks MUST be performed immediately.
1. For the Account Status Check to be performed, there MUST be only one Controller enabled for an Account at the time of the Check.
1. If there is no Controller enabled for an Account at the time of the Check, the Account Status MUST always be considered valid. It includes disabling the only enabled Controller before the Checks.
1. If there is more than one Controller enabled for an Account at the time of the Check, the Account Status MUST always be considered invalid.
1. Both Account- and Vault-Status-Checks-related storage sets MUST return to their default state when the Checks-deferrable Call nesting depth counter is 0 and the checks were performed.
1. EVC MUST allow for Checks-deferrable Calls to be nested up to 10 levels deep.
1. EVC MUST allow for Account Status Checks to be deferred for at most 20 Accounts at a time.
1. EVC MUST allow for Vault Status Checks to be deferred for at most 20 Vaults at a time.
1. Execution Context MUST return to its default state when the Checks-deferrable Call nesting depth counter is decreased back to the default value of 0.
1. If the Checks-deferrable Call nesting depth counter is decreased to the value greater than 0, the Execution Context MAY not be in its default state.
1. Execution Context's Account on behalf of which current low-level call is being performed MUST be storing address(0) when Account and Vault Status Checks are in progress.
1. The Call target address MUST NOT be the EVC itself or the ERC-1820 registry.
1. If the Call target is the `msg.sender`, the EVC MUST allow the caller to set the Execution Context's on behalf of Account address to any arbitrary value for the time of the Call allow to proceed without authentication.
1. The Batch external call target MUST NOT be the EVC, ERC-1820 registry address or the msg.sender itself.
1. If there's only one enabled Controller Vault for an Account, only that Controller MUST be allowed to Impersonate the Account's call into any of its enabled Collateral Vaults. Neither the Controller nor Collateral Vault can be the EVC.
1. The Controller Vault MUST not be allowed to use Permit message in order to Impersonate.
1. If there's only one enabled Controller Vault for an Account, only that Controller MUST be allowed to forgive the Account Status Check if it's deferred.
1. EVC MUST allow a Vault to forgive the Vault Status Check for itself if it's deferred.
1. Forgiven Account and Vault Status Checks will not be performed when the Checks-deferrable Call nesting depth counter is decreased back to 0, unless they are required again after the forgiveness.
1. Only the Checks-Deferrable Calls MUST allow to re-enter the EVC.
1. Simulation-related functions MUST NOT modify the state.

<<<<<<< HEAD
NOTE: In order to borrow, a user MUST enable a Controller. From then on, whenever the user wants to perform an action that may affect their solvency, the Controller MUST be consulted (the Account Status Check must be performed) in order to determine whether the action is allowed, or whether it should be blocked since it would make the account insolvent. The Account Status Check MAY be requested by the liability vault by calling the EVC which determines whether the check should be deferred until the very end of the top-level Checks-deferrable Call (if applicable) or performed immediately.
=======
NOTE: In order to borrow, a user MUST enable a Controller. From then on, whenever the user wants to perform an action that may affect their solvency, the Controller MUST be consulted (the Account Status Check must be performed) in order to determine whether the action is allowed, or whether it should be blocked since it would make the account insolvent. The Account Status Check MUST be required on any operation which may affect Account's solvency. The EVC determines whether the check should be deferred or performed immediately.
>>>>>>> d0845269

NOTE: Enabling a Controller submits the account to the rules encoded in the Controller contract's code. All the funds in all enabled Collateral Vaults are now indirectly under control of the Controller Vault.

NOTE: Only the Controller can disable itself for the Account. This should typically happen upon an Account repaying its debt in full.

NOTE: The protocol deliberately doesn't enforce specific properties about the assets being used as collateral or liabilities. EVC users can therefore create vaults backed by irregular asset classes, such as NFTs, RWAs, uncollateralised IOUs, or synthetics.

NOTE: While it might be tempting for the Controller to allow a broad range of Collateral vaults to encourage borrowing, the Controller vault creators MUST exercise caution when deciding which vaults to accept as collateral. A malicious or incorrectly coded vault could, among other things, misrepresent the amount of assets it holds, reject liquidations when a user is in violation, or fail to require Account Status Checks when necessary. Therefore, vaults SHOULD limit allowed collaterals to a set of audited addresses known to be reliable, or verify the addresses in a registry or factory contract to ensure they were created by trustworthy, audited contracts.

NOTE: Accounts are fully isolated and can be treated as independent positions. Failing Account Status Check (ruled by enabled Controller Vault) may affect the ability to interact with the Account, including operations on the Vaults that are not enabled as Collaterals. In order to make the Account fully functional again, one MUST satisfy the Controller Vault conditions.

NOTE: Because the EVC contract can be made to invoke any arbitrary target contract with any arbitrary calldata, it SHOULD never be given any privileges, or hold any ETH or tokens.


## Vault Specification

<<<<<<< HEAD
1. A Vault MAY either only allow to be called through the EVC or MAY allow to be called both through the EVC and directly. When the Vault is called though the EVC, it MUST rely on `getCurrentOnBehalfOfAccount` function for the currently authenticated Account on behalf of which the operation is being performed. The Vault MUST consider this the true value of `msg.sender` for authorization purposes. If the Vault is called directly, the Vault MAY perform the authentication itself and optionally use `call` function on the EVC.
1. In more complex cases, to avoid status-check-related issues, it is advised to use the `call` function when Vault is called directly. It will ensure the Account and Vault Status Checks are always deferred, at least until the end of the `call`.
=======
1. A Vault MAY either only allow to be called through the EVC or MAY allow to be called both through the EVC and directly. When the Vault is called though the EVC, it MUST rely on `getCurrentOnBehalfOfAccount` function for the currently authenticated Account on behalf of which the operation is being performed. The Vault MUST consider this the true value of `msg.sender` for authorization purposes. If the Vault is called directly, the Vault MAY perform the authentication itself and optionally use `callback` function on the EVC.
1. In more complex cases, to avoid status-check-related issues, it is advised to use the `callback` function when the Vault is called directly. It will ensure the Account and Vault Status Checks are always deferred, at least until the end of the `callback` call.
1. `callback` function SHALL only be used if `msg.sender` is not the EVC, in other words, if the Vault is called directly.
1. Before using `callback`, the Vault is REQUIRED to authenticate the `msg.sender`. It is strongly advised to pass the `msg.sender` address as `onBehalfOfAccount` input of the `callback` function unless there's a legitimate reason not to do so.
>>>>>>> d0845269
1. In order to support sub-accounts, operators, impersonation and permits, a Vault MUST be invoked via the EVC.
1. When a user requests to perform an operation such as borrow, a Vault MUST call into the EVC in order to ensure that the Account has enabled this Vault as a Controller. For that purpose `getCurrentOnBehalfOfAccount` or `isControllerEnabled` functions SHOULD be used.
1. Due to the fact that only the Controller can disable itself for the Account, a Vault MUST implement a standard `disableController` function that can be called by a user in order to disable the Controller if vault-specific conditions are met (typically, the Vault SHOULD check whether the Account has repaid its debt in full). If the vault-specific conditions are not met, the function MUST revert.
1. After each operation potentially affecting the Account's solvency (also on a non-borrowable Vault), a Vault MUST invoke the EVC in order to require the Account Status Check. The EVC determines whether the check should be deferred or performed immediately.
1. Vault MUST implement `checkAccountStatus` function which gets called for the accounts which have enabled this Vault as Controller. The function receives the Account address and the list of Collateral Vaults enabled for the Account. The function MUST determine whether or not the Account is in an acceptable state by returning the magic value or throwing an exception. If the Vault is deposit-only, the function SHOULD always return the appropriate magic value unless there's a need to implement custom logic.
1. `checkAccountStatus` is not called if there is no Controller enabled for the Account at the time of the checks, or when the only Controller was disabled before the checks are performed.
1. Vault MAY implement `checkVaultStatus` function which gets called if the Vault requires that via the EVC. The EVC determines whether the check should be deferred or performed immediately. This is an OPTIONAL functionality that allows the Vault to enforce its constraints (like supply/borrow caps, invariants checks etc.). If implemented, Vault Status Check MUST always be required by the Vault after each operation affecting the Vault's state. The `checkVaultStatus` function MUST determine whether or not the Vault is in an acceptable state by returning the magic value or throwing an exception. If the Vault doesn't implement this function, the Vault MUST NOT require the Vault Status Check.
1. In order to evaluate the Vault Status, `checkVaultStatus` MAY need access to a snapshot of the initial Vault state which SHOULD be taken at the beginning of the action that requires the check.
1. Both Account and Vault Status Check SHOULD be required at the very end of the operation.
1. The Controller MAY need to forgive the Account Status Check in order for the operation to succeed, i.e. during liquidations. However, the Account Status Check forgiveness MUST be done with care by ensuring that the forgiven Account's Status Check hadn't been deferred before the operation and that the call requiring the Account Status Check (i.e. Impersonation) does not perform any unexpected operations down the call path.
1. Vault MUST not allow calls to arbitrary contracts in uncontrolled manner, including the EVC.

NOTE: It may be tempting to allow a large set of collateral assets for a vault. However, vault creators MUST be careful about which assets they accept. A malicious vault could lie about the amount of assets it holds, or reject liquidations when a user is in violation. For this reason, vaults should restrict allowed collaterals to a known-good set of audited addresses, or lookup the addresses in a registry or factory contract to ensure they were created by known-good, audited contracts.

NOTE: There is a subtle complication that vault implementations should consider if they use re-entrancy guards (which is recommended). When a vault is invoked without Status Checks being deferred (i.e. vault called directly, not via the EVC), if it calls `require(Account|Vault)StatusCheck` on the EVC, the EVC will immediately call back into the vault's `check(Account|Vault)Status` function. A normal re-entrancy guard would fail upon re-entering at this point. To avoid this, vaults may wish to use the `call` EVC function or the vault implementation should relax the re-entrancy modifier to allow `check(Account|Vault)Status` call while invoking `require(Account|Vault)StatusCheck`.

NOTE: It MAY be critical to protect `check(Account|Vault)Status` functions against re-entrancy (depends on individual implementation). Additionally, the following check SHOULD be included as well: `require(msg.sender == address(evc) && evc.areChecksInProgress());`

NOTE: Care MUST be taken not to transfer any assets to the Accounts other than the Account Owner (ID 0). Otherwise, the assets may be lost. If unsure, a vault SHOULD call `getAccountOwner()` function that returns an address of the Account Owner if it's already registered on the EVC.

NOTE: If a vault attempted to read the collateral or controller sets of an account in order to enforce some policy of its own, then it is possible that a user could defer checks in a batch in order to be able to transiently violate them to satisfy the vault's policy. For this reason, vaults should not rely on the controller or collateral sets of an account if checks are deferred.


## Collateralized Borrowable Vault Implementation Guide

See the [diagrams](./diagrams) too!

### Deposit/mint considerations
1. Ensure re-entrancy protection
1. Authorize the appropriate account (the account from which the tokens will be pulled) depending on whether the vault is being called directly or through the EVC
1. Take the snapshot of the initial vault state if not taken yet in this context
1. Perform the operation
1. Require the Vault Status Check

### Withdraw/redeem considerations
1. Ensure re-entrancy protection
1. Authorize the appropriate account (the deposit owner or the account which was approved to withdraw/redeem) depending on whether the vault is being called directly or through the EVC
1. Take the snapshot of the initial vault state if not taken yet in this context
1. Perform the operation
1. Require the Account Status Check on the deposit owner
1. Require the Vault Status Check

### Borrow considerations
1. Ensure re-entrancy protection
1. Authorize the appropriate account (the account taking on the debt) depending on whether the vault is being called directly or through the EVC
1. Check whether the account taking on the debt has enabled the vault as a controller
1. Take the snapshot of the initial vault state if not taken yet in this context
1. Perform the operation
1. Require the Account Status Check on the account which took on the debt
1. Require the Vault Status Check

### Repay considerations
1. Ensure re-entrancy protection
1. Authorize the appropriate account (the account from which the tokens will be pulled) depending on whether the vault is being called directly or through the EVC
1. Take the snapshot of the initial vault state if not taken yet in this context
1. Perform the operation
1. Require the Vault Status Check

### Shares transfer considerations
1. Ensure re-entrancy protection
1. Authorize the appropriate account (the `from` account or the account which was approved to transfer) depending on whether the vault is being called directly or through the EVC
1. Take the snapshot of the initial vault state if not taken yet in this context
1. Perform the operation
1. Require the Account Status Check on the `from` account
1. Require the Vault Status Check

### Debt transfer considerations
1. Ensure re-entrancy protection
1. Authorize the appropriate account (the account which will receive the debt) depending on whether the vault is being called directly or through the EVC
1. Check whether the account which will receive the debt has enabled the vault as a controller
1. Take the snapshot of the initial vault state if not taken yet in this context
1. Perform the operation
1. Require the Account Status Check on the `to` account
1. Require the Vault Status Check

### Liquidation considerations
1. Ensure re-entrancy protection
1. Authorize the appropriate account (the liquidator account) depending on whether the vault is being called directly or through the EVC
1. Check whether the liquidator has enabled the vault as a controller
1. Ensure that the liquidator is not liquidating itself
1. Ensure that the violator does not have the Account Status Check deferred
1. Ensure that the collateral to be liquidated is recognized and trusted
1. Take the snapshot of the initial vault state if not taken yet in this context
1. Ensure that the violator is indeed in violation
1. Perform the operation
- Perform all the necessary calculations
- Decrease the violator's debt, increase the liquidator's debt
- Seize the collateral. If it's an internal balance, decrease the violator's balance and increase the liquidator's balance. If it's an external vault, use impersonation functionality to transfer the shares from the violator to the liquidator. After impersonation functionality used, forgive the Account Status Check on the violator
1. Require the Account Status Check on the liquidator account
1. Require the Vault Status Check

### Account Status Check considerations
1. Check whether it's the EVC calling
1. Check whether checks are in progress
1. Calculate the collateral and liability value
1. Return the magic value if the account healthy

### Vault Status Check considerations
1. Check whether it's the EVC calling
1. Check whether checks are in progress
1. Ensure that the snapshot status is valid
1. Compare the snapshot with the current vault state (invariant check, supply/borrow cap enforcement etc.)
1. Clear the old snapshot
1. Return the magic value if the vault healthy

### Other considerations
1. The vault MUST only be released from being a controller if the account has the debt fully repaid
1. The vault has freedom to implement the Account Status Check. It MAY price all the assets according to its preference, without depending on potentially untrustworthy oracles
1. The vault has freedom to implement the Vault Status Check. Depending on the implementation, the initial state snapshotting MAY not be needed. Depending on the implementation, not all the actions MAY require the Vault Status Check (i.e. vault share transfers). If snapshot is needed, note that it MAY require a prior vault state update (i.e. interest rate accrual). 
1. One SHOULD be careful when forgiving the Account Status Check after impersonation. A malicious target collateral could manipulate the impersonation process leading to a bad debt accrual. To prevent that, one MUST ensure that only trusted collaterals that behave in the expected way are being called using the impersonate functionality
1. When sending regular ERC20 tokens from a vault to an address, one SHOULD ensure that the address is not a sub-account but a valid EOA/contract address by getting an account owner from the EVC

### Typical implementation pattern of the EVC-compliant function for a vault

```solidity
function func() external routedThroughEVC nonReentrant {
    // retrieve the "true" message sender from the EVC. whether _msgSender or _msgSenderForBorrow should be called,
    // depends whether it's a debt-related functionality
    address msgSender = _msgSender();    // or _msgSenderForBorrow();

    // accrue the interest before the snapshot if it relies on it. otherwise it can be accrued after or never if 
    // the vault does not implement the interest accrual
    _accrueInterest();

    // take the snapshot if given functionality requires it
    takeVaultSnapshot();



    // CUSTOM FUNCTION LOGIC HERE



    // after all the custom logic has been executed, trigger the account status check and vault status check, if 
    // the latter one is needed. the account for which the account status check is required my differ and depends on 
    // the function logic. i.e.: 
    // - for shares transfer the `from` account should be checked 
    // - for debt transfer the `to` account should be checked
    // - for borrow the account taking on the debt should be checked
    // hence, the account checked is not always the `msgSender`
    requireAccountStatusCheck(account);
    requireVaultStatusCheck();
}
```

where `routedThroughEVC` can be implemented as follows:

```solidity
/// @notice Ensures that the msg.sender is the EVC by using the EVC call functionality if necessary.
modifier routedThroughEVC() {
    if (msg.sender == address(evc)) {
        _;
    } else {
        bytes memory result = evc.call(address(this), msg.sender, 0, msg.data);

        assembly {
            return(add(32, result), mload(result))
        }
    }
}
```

where `_msgSender` and `_msgSenderForBorrow` can be implemented as follows:

```solidity
/// @notice Retrieves the message sender in the context of the EVC.
/// @dev This function returns the account on behalf of which the current operation is being performed, which is
/// either msg.sender or the account authenticated by the EVC.
/// @return The address of the message sender.
function _msgSender() internal view returns (address) {
    address sender = msg.sender;

    if (sender == address(evc)) {
        (sender,) = evc.getCurrentOnBehalfOfAccount(address(0));
    }

    return sender;
}
```

```solidity
/// @notice Retrieves the message sender in the context of the EVC for a borrow operation.
/// @dev This function returns the account on behalf of which the current operation is being performed, which is
/// either msg.sender or the account authenticated by the EVC. This function reverts if the vault is not enabled as
/// a controller for the account on behalf of which the operation is being executed.
/// @return The address of the message sender.
function _msgSenderForBorrow() internal view returns (address) {
    address sender = msg.sender;
    bool controllerEnabled;

    if (sender == address(evc)) {
        (sender, controllerEnabled) = evc.getCurrentOnBehalfOfAccount(address(this));
    } else {
        controllerEnabled = evc.isControllerEnabled(sender, address(this));
    }

    if (!controllerEnabled) {
        revert ControllerDisabled();
    }

    return sender;
}
```<|MERGE_RESOLUTION|>--- conflicted
+++ resolved
@@ -41,7 +41,7 @@
 1. Only an Account Owner or the Account Operator MUST be allowed to reorder enabled Collateral Vaults for the Account.
 1. Only an Account Owner or the Account Operator MUST be allowed to enable Controller Vaults for the Account.
 1. Only an enabled Controller Vault for the Account MUST be allowed to disable itself for that Account.
-1. The Controller Vault MUST not be allowed to use Permit message in order to disable itself for an Account.
+1. The Controller Vault MUST NOT be allowed to use Permit message in order to disable itself for an Account.
 1. EVC MUST support signed Permit messages that allow anyone to execute arbitrary calldata on the EVC on behalf of the Account Owner or Account Operator who signed the message.
 1. Signed Permit message MUST conform to the EIP-712 standard rules.
 1. The type of the EIP-712 data structure MUST be encoded as follows: `Permit(address signer,uint256 nonceNamespace,uint256 nonce,uint256 deadline,uint256 value,bytes data)`.
@@ -79,18 +79,14 @@
 1. If the Call target is the `msg.sender`, the EVC MUST allow the caller to set the Execution Context's on behalf of Account address to any arbitrary value for the time of the Call allow to proceed without authentication.
 1. The Batch external call target MUST NOT be the EVC, ERC-1820 registry address or the msg.sender itself.
 1. If there's only one enabled Controller Vault for an Account, only that Controller MUST be allowed to Impersonate the Account's call into any of its enabled Collateral Vaults. Neither the Controller nor Collateral Vault can be the EVC.
-1. The Controller Vault MUST not be allowed to use Permit message in order to Impersonate.
+1. The Controller Vault MUST NOT be allowed to use Permit message in order to Impersonate.
 1. If there's only one enabled Controller Vault for an Account, only that Controller MUST be allowed to forgive the Account Status Check if it's deferred.
 1. EVC MUST allow a Vault to forgive the Vault Status Check for itself if it's deferred.
 1. Forgiven Account and Vault Status Checks will not be performed when the Checks-deferrable Call nesting depth counter is decreased back to 0, unless they are required again after the forgiveness.
 1. Only the Checks-Deferrable Calls MUST allow to re-enter the EVC.
 1. Simulation-related functions MUST NOT modify the state.
 
-<<<<<<< HEAD
-NOTE: In order to borrow, a user MUST enable a Controller. From then on, whenever the user wants to perform an action that may affect their solvency, the Controller MUST be consulted (the Account Status Check must be performed) in order to determine whether the action is allowed, or whether it should be blocked since it would make the account insolvent. The Account Status Check MAY be requested by the liability vault by calling the EVC which determines whether the check should be deferred until the very end of the top-level Checks-deferrable Call (if applicable) or performed immediately.
-=======
 NOTE: In order to borrow, a user MUST enable a Controller. From then on, whenever the user wants to perform an action that may affect their solvency, the Controller MUST be consulted (the Account Status Check must be performed) in order to determine whether the action is allowed, or whether it should be blocked since it would make the account insolvent. The Account Status Check MUST be required on any operation which may affect Account's solvency. The EVC determines whether the check should be deferred or performed immediately.
->>>>>>> d0845269
 
 NOTE: Enabling a Controller submits the account to the rules encoded in the Controller contract's code. All the funds in all enabled Collateral Vaults are now indirectly under control of the Controller Vault.
 
@@ -107,15 +103,10 @@
 
 ## Vault Specification
 
-<<<<<<< HEAD
-1. A Vault MAY either only allow to be called through the EVC or MAY allow to be called both through the EVC and directly. When the Vault is called though the EVC, it MUST rely on `getCurrentOnBehalfOfAccount` function for the currently authenticated Account on behalf of which the operation is being performed. The Vault MUST consider this the true value of `msg.sender` for authorization purposes. If the Vault is called directly, the Vault MAY perform the authentication itself and optionally use `call` function on the EVC.
-1. In more complex cases, to avoid status-check-related issues, it is advised to use the `call` function when Vault is called directly. It will ensure the Account and Vault Status Checks are always deferred, at least until the end of the `call`.
-=======
-1. A Vault MAY either only allow to be called through the EVC or MAY allow to be called both through the EVC and directly. When the Vault is called though the EVC, it MUST rely on `getCurrentOnBehalfOfAccount` function for the currently authenticated Account on behalf of which the operation is being performed. The Vault MUST consider this the true value of `msg.sender` for authorization purposes. If the Vault is called directly, the Vault MAY perform the authentication itself and optionally use `callback` function on the EVC.
-1. In more complex cases, to avoid status-check-related issues, it is advised to use the `callback` function when the Vault is called directly. It will ensure the Account and Vault Status Checks are always deferred, at least until the end of the `callback` call.
-1. `callback` function SHALL only be used if `msg.sender` is not the EVC, in other words, if the Vault is called directly.
-1. Before using `callback`, the Vault is REQUIRED to authenticate the `msg.sender`. It is strongly advised to pass the `msg.sender` address as `onBehalfOfAccount` input of the `callback` function unless there's a legitimate reason not to do so.
->>>>>>> d0845269
+1. A Vault MAY either only allow to be called through the EVC or MAY allow to be called both through the EVC and directly. When the Vault is called though the EVC, it MUST rely on `getCurrentOnBehalfOfAccount` function for the currently authenticated Account on behalf of which the operation is being performed. The Vault MUST consider this the true value of `msg.sender` for authorization purposes. If the Vault is called directly, the Vault MAY perform the authentication itself and OPTIONALLY use the `call` function on the EVC.
+1. In more complex cases, to avoid status-check-related issues, it is advised to use the `call` function in the callback manner when the Vault is called directly. It will ensure the Account and Vault Status Checks are always deferred, at least until the end of the `call`.
+1. `call` function SHALL only be used if `msg.sender` is not the EVC, in other words, if the Vault is called directly.
+1. Before using `call` in the callback manner, the Vault is REQUIRED to authenticate the `msg.sender`. It is strongly advised to pass the `msg.sender` address as `onBehalfOfAccount` input of the `call` function unless there's a legitimate reason not to do so.
 1. In order to support sub-accounts, operators, impersonation and permits, a Vault MUST be invoked via the EVC.
 1. When a user requests to perform an operation such as borrow, a Vault MUST call into the EVC in order to ensure that the Account has enabled this Vault as a Controller. For that purpose `getCurrentOnBehalfOfAccount` or `isControllerEnabled` functions SHOULD be used.
 1. Due to the fact that only the Controller can disable itself for the Account, a Vault MUST implement a standard `disableController` function that can be called by a user in order to disable the Controller if vault-specific conditions are met (typically, the Vault SHOULD check whether the Account has repaid its debt in full). If the vault-specific conditions are not met, the function MUST revert.
@@ -126,7 +117,7 @@
 1. In order to evaluate the Vault Status, `checkVaultStatus` MAY need access to a snapshot of the initial Vault state which SHOULD be taken at the beginning of the action that requires the check.
 1. Both Account and Vault Status Check SHOULD be required at the very end of the operation.
 1. The Controller MAY need to forgive the Account Status Check in order for the operation to succeed, i.e. during liquidations. However, the Account Status Check forgiveness MUST be done with care by ensuring that the forgiven Account's Status Check hadn't been deferred before the operation and that the call requiring the Account Status Check (i.e. Impersonation) does not perform any unexpected operations down the call path.
-1. Vault MUST not allow calls to arbitrary contracts in uncontrolled manner, including the EVC.
+1. Vault MUST NOT allow calls to arbitrary contracts in uncontrolled manner, including the EVC.
 
 NOTE: It may be tempting to allow a large set of collateral assets for a vault. However, vault creators MUST be careful about which assets they accept. A malicious vault could lie about the amount of assets it holds, or reject liquidations when a user is in violation. For this reason, vaults should restrict allowed collaterals to a known-good set of audited addresses, or lookup the addresses in a registry or factory contract to ensure they were created by known-good, audited contracts.
 
