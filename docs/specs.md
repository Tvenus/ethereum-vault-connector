# Ethereum Vault Connector and Vault Specification

The key words "MUST", "MUST NOT", "REQUIRED", "SHALL", "SHALL NOT", "SHOULD", "SHOULD NOT", "RECOMMENDED", "MAY", and "OPTIONAL" in this document are to be interpreted as described in [RFC 2119](https://datatracker.ietf.org/doc/html/rfc2119).

## Definitions

- Ethereum Vault Connector (EVC): A smart contract that mediates between Vaults in order to enable their lending and borrowing functionality.
- Vault: A smart contract that accepts deposits of a single asset and issues shares in return, it MAY support borrowing functionality. It SHOULD implement the logic and interface necessary for interaction with other Vaults via the EVC. It MAY be, ERC-4626 compliant.
- Account: Every Ethereum address has 256 accounts in the EVC (one private key to rule them all). Each account has an account ID from 0-255. In order to compute the account addresses, the Account ID is treated as a uint and XORed (exclusive ORed) with the Ethereum address. Effectively, a group of 256 Accounts belonging to the same owner share the first 19 bytes of their address and differ only in the last byte.
- Account Owner: An EOA or a smart contract Ethereum address, one of the 256 Accounts with Account ID 0, that has ownership over the whole group of Accounts.
- Address Prefix: The first 19 bytes of the Ethereum address. Account Owner has a common Address Prefix with any of the Accounts that belong to them.
- Account Operator: An EOA or smart contract Ethereum address that has been granted a permission to operate on behalf of the Account. The permission can only be granted by the Account Owner.
- Collateral Vault: A Vault which deposits are recognized as collateral for borrowing in other Vaults. An Account can enable multiple collaterals. Enabled collateral can be seized by the Controller Vault in case of liquidation.
- Controller Vault: A Vault which may be enabled by a user in order to be able to borrow from it. Enabling Controller submits the specified Account to the rules encoded in the Controller Vault's code. All the funds in all the enabled Collateral Vaults are indirectly under control of the enabled Controller Vault. Whenever a user wants to perform an action such as removing collateral, the Controller Vault is consulted in order to determine whether the action is allowed, or whether it should be blocked since it would make the Account insolvent. An Account can have only one Controller Vault enabled at a time unless it's a transient state during checks deferral.
- Nonce Namespace: A value used in conjunction with Nonce to prevent replaying Permit messages and for sequencing. Each Nonce Namespace provides a uint256 Nonce that has to be used sequentially. There's no requirement to use all the Nonces for a given Nonce Namespace before moving to the next one which allows to use Permit messages in a non-sequential manner.
- Nonce: A value used to prevent replaying Permit messages, and for sequencing. It is associated with a specific Nonce Namespace and an Address Prefix. The Nonce must be used sequentially within its Nonce Namespace. To invalidate signed Permit messages, set the Nonce for a given Nonce Namespace accordingly. To invalidate all the Permit messages for a given Nonce Namespace, set the Nonce to type(uint).max.
- Permit: A functionality based on the EIP-712 typed data message allowing arbitrary signed calldata execution on the EVC on behalf of the signer (Account Owner or Account Operator) of the message. It is useful for implementing "gasless" transactions.
- Call: A functionality allowing to execute arbitrary calldata on an arbitrary contract with Account and Vault Status Checks deferred. In case the target contract is msg.sender, the caller MAY specify any Account address to be set in the Execution Context. In case the target contract is not msg.sender, only the Account Owner or Account Operator are allowed to to execute arbitrary calldata on behalf of the specified Account.
- Impersonate: A functionality allowing an enabled Controller Vault to execute an arbitrary calldata on any of the enabled Collateral Vaults on behalf of the specified Account while Account and Vault Status Checks are deferred. The Controller Vault must be the only enabled Controller Vault for the Account in order to be able to impersonate the Account. Impersonation is useful for liquidation flows.
- Batch: A list of operations that are executed atomically one by one with Account and Vault Status Checks deferred.
- Simulation: An entry point into the EVC that allows for simulating the execution of a batch without modifying the state. It is useful for inspecting the outcome of a batch before executing it.
- Account Status Check: A functionality implemented by Vaults to enforce Account solvency. Vaults MUST expose a special function that will receive an Account address and this Account's list of enabled Collateral Vaults in order to determine the Account's liquidity status. Account status is checked immediately or is deferred until the end of the top-level Checks-deferrable Call. Account Status Check deferral allows for a transient violation of the Account solvency.
- Vault Status Check: A functionality implemented by Vaults to enforce Vault constraints (i.e. supply/borrow caps). Vaults MAY expose a special function that implements necessary checks in order to determine acceptable state of the Vault. Vault status is checked immediately or is deferred until the end of the top-level Checks-deferrable Call. Vault Status Check deferral allows for a transient violation of the Vault constraints.
- Checks-deferrable Call: Any of the function calls that defers the Account and Vault Status Checks, namely: Call, Impersonate, or Batch call. Checks-deferrable Calls can be nested.
- Checks Deferral: A functionality allowing to defer Account and Vault Status Checks until the end of the top-level Checks-deferrable Call. This allows for a transient violation of the Account solvency or Vault constraints.
- Execution Context: A data structure maintained by the EVC which holds information about current execution state. It tracks the Checks-deferrable Calls depth, currently authenticated Account address on behalf of which current operation is being performed, a flag indicating whether the Account/Vault Status Checks are in progress, a flag indicating whether the Impersonate is in progress, a flag indicating whether an Account Operator is currently operating on behalf of the Account and a flag indicating whether the Simulation is in progress.


## Ethereum Vault Connector Specification

1. An Owner of the group of 256 accounts MUST be recorded only once upon the first interaction of any of its Accounts with the EVC.
1. Only an Account Owner MUST be allowed to authorize an Account Operator to operate on behalf of the Account.
1. An Account MAY have multiple Account Operators.
1. Account Operator address MUST NOT belong to the Account Owner of the Account for which the Operator being is authorized.
1. Account Operator MUST be allowed to deauthorize itself for the Account if it is authorized to operate on behalf of it.
1. Only an Account Owner MUST be allowed to modify the Nonce for its Address Prefix and Nonce Namespace.
1. New Nonce MUST NOT be lower than the currently stored.
1. Each Account MUST have at most 20 Collateral Vaults enabled at a time.
1. Each Account MUST have at most one Controller Vault enabled at a time unless it's a transient state during a Checks-deferrable Call.
1. Only an Account Owner or the Account Operator MUST be allowed to enable and disable Collateral Vaults for the Account.
1. Only an Account Owner or the Account Operator MUST be allowed to reorder enabled Collateral Vaults for the Account.
1. Only an Account Owner or the Account Operator MUST be allowed to enable Controller Vaults for the Account.
1. Only an enabled Controller Vault for the Account MUST be allowed to disable itself for that Account.
1. The Controller Vault MUST not be allowed to use Permit message in order to disable itself for an Account.
1. EVC MUST support signed Permit messages that allow anyone to execute arbitrary calldata on the EVC on behalf of the Account Owner or Account Operator who signed the message.
1. Signed Permit message MUST conform to the EIP-712 standard rules.
1. The type of the EIP-712 data structure MUST be encoded as follows: `Permit(address signer,uint256 nonceNamespace,uint256 nonce,uint256 deadline,uint256 value,bytes data)`.
1. For the signature to be considered valid, all of the below MUST be true:
- the `signer` address corresponds to the valid signer address obtained using standard `ecrecover` precompile or using ERC-1271 defined rules for standard signature verification methods for contracts
- `nonce` is equal to the current on-chain Nonce value for `signer`-corresponding Address Prefix and `nonceNamespace`
- `deadline` value is not greater than `block.timestamp` at the block of signature verification
- `value` does not exceed ETH balance of the EVC contract at the time of signature verification, or is equal to `type(uint256).max`
- `data` field is not empty
1. Upon successful verification of the signature, EVC MUST increase the Nonce value corresponding to the Nonce Namespace and signer.
1. The authorization rules of the Permit message calldata execution MUST be as if it were the Account Owner or Account Operator executing that calldata themselves.
1. EVC MUST support the following Checks-deferrable Call functions: Call, Impersonate and Batch that are re-entrant and allow to execute calldata on an external target addresses.
1. Each Checks-deferrable Call function MUST specify an Account. The functions MUST determine whether or not `msg.sender` is authorized to perform operations on that Account. If the target contract is not `msg.sender`, only the Owner or an Operator of the specified Account MUST be allowed to perform Call and individual Batch operations on behalf of the Account. Only the enabled Controller of the specified Account MUST be allowed to perform Impersonate operation on behalf of the Account.
1. EVC MUST maintain the Execution Context and make it publicly observable.
1. Execution Context MUST keep track of Checks-deferrable Call nesting depth counter starting at 0. The depth counter MUST increase by 1 every time Checks-deferrable Call is entered and MUST decrease by 1 when Checks-deferrable Call is exited.
1. Execution Context MUST keep track of the Account on behalf of which current low-level calldata call is being performed.
1. Execution Context MUST keep track of whether the Account and Vault Status Checks are in progress.
1. Execution Context MUST keep track of whether the Impersonate is in progress.
1. Execution Context MUST keep track of whether an Account Operator was authenticated to perform the current low-level calldata call on behalf of the Account.
1. Execution Context MUST keep track of whether the Simulation is in progress.
1. EVC MUST allow to defer Account and Vault Status Checks performance until the Checks-deferrable Call nesting depth counter is decreased back to the default value of 0. That SHOULD allow for a transient violation of the Account solvency or Vault constraints.
1. If the execution is not within a Checks-deferrable Call, meaning the Checks-deferrable Call nesting depth counter is 0, Account and Vault Status Checks MUST be performed immediately.
1. Both Account- and Vault-Status-Checks-related storage sets MUST return to their default state when the Checks-deferrable Call nesting depth counter is 0 and the checks were performed.
1. EVC MUST allow for Checks-deferrable Calls to be nested up to 10 levels deep.
1. EVC MUST allow for Account Status Checks to be deferred for at most 20 Accounts at a time.
1. EVC MUST allow for Vault Status Checks to be deferred for at most 20 Vaults at a time.
1. Execution Context MUST return to its default state when the Checks-deferrable Call nesting depth counter is decreased back to the default value of 0.
1. If the Checks-deferrable Call nesting depth counter is decreased to the value greater than 0, the Execution Context MAY not be in its default state.
1. Execution Context's Account on behalf of which current low-level call is being performed MUST be storing address(0) when Account and Vault Status Checks are in progress.
1. The Call target address MUST NOT be the EVC itself or the ERC-1820 registry.
1. If the Call target is the `msg.sender`, the EVC MUST allow the caller to set the Execution Context's on behalf of Account address to any arbitrary value for the time of the Call allow to proceed without authentication.
1. The Batch external call target MUST NOT be the EVC, ERC-1820 registry address or the msg.sender itself.
1. If there's only one enabled Controller Vault for an Account, only that Controller MUST be allowed to Impersonate the Account's call into any of its enabled Collateral Vaults. Neither the Controller nor Collateral Vault can be the EVC.
<<<<<<< HEAD
=======
1. The Controller Vault MUST not be allowed to use Permit message in order to Impersonate.
1. EVC MUST allow the remaining ETH to be recovered, but it MUST only be sent to an address recorded as an Account Owner for which the caller is authorized to act on behalf (it's either the Account Owner itself or its Account Operator).
>>>>>>> f94eb402
1. If there's only one enabled Controller Vault for an Account, only that Controller MUST be allowed to forgive the Account Status Check if it's deferred.
1. EVC MUST allow a Vault to forgive the Vault Status Check for itself.
1. Only the Checks-Deferrable Calls MUST allow to re-enter the EVC.
1. Simulation-related functions MUST NOT modify the state.

NOTE: In order to borrow, a user MUST enable a Controller. From then on, whenever the user wants to perform an action that may affect their solvency, the Controller MUST be consulted (the Account Status Check must be performed) in order to determine whether the action is allowed, or whether it should be blocked since it would make the account insolvent. The Account Status Check MAY be requested by the liability vault by calling the EVC which determines whether the check should be deferred until the very end of the top-level Checks-deferrable Call (if applicable) or performed immediately.

NOTE: Enabling a Controller submits the account to the rules encoded in the Controller contract's code. All the funds in all enabled Collateral Vaults are now indirectly under control of the Controller Vault.

NOTE: Only the Controller can disable itself for the Account. This should typically happen upon an Account repaying its debt in full.

NOTE: The protocol deliberately doesn't enforce specific properties about the assets being used as collateral or liabilities. EVC users can therefore create vaults backed by irregular asset classes, such as NFTs, RWAs, uncollateralised IOUs, or synthetics.

NOTE: Accounts are fully isolated and can be treated as independent positions. Failing Account Status Check (ruled by enabled Controller Vault) may affect the ability to interact with the Account, including operations on the Vaults that are not enabled as Collaterals. In order to make the Account fully functional again, one MUST satisfy the Controller Vault conditions.

NOTE: Because the EVC contract can be made to invoke any arbitrary target contract with any arbitrary calldata, it SHOULD never be given any privileges, or hold any ETH or tokens.


## Vault Specification

1. A Vault MAY either only allow to be called through the EVC or MAY allow to be called both through the EVC and directly. When the Vault is called though the EVC, it MUST rely on `getCurrentOnBehalfOfAccount` function for the currently authenticated Account on behalf of which the operation is being performed. The Vault MUST consider this the true value of `msg.sender` for authorization purposes. If the Vault is called directly, the Vault MAY perform the authentication itself and optionally use `call` function on the EVC.
1. In more complex cases, to avoid status-check-related issues, it is advised to use the `call` function when Vault is called directly. It will ensure the Account and Vault Status Checks are always deferred, at least until the end of the `call`.
1. In order to support sub-accounts, operators, impersonation and permits, a Vault MUST be invoked via the EVC.
1. When a user requests to perform an operation such as borrow, a Vault MUST call into the EVC in order to ensure that the Account has enabled this Vault as a Controller. For that purpose `getCurrentOnBehalfOfAccount` or `isControllerEnabled` functions SHOULD be used.
1. Due to the fact that only the Controller can disable itself for the Account, a Vault MUST implement a standard `disableController` function that can be called by a user in order to disable the Controller if vault-specific conditions are met (typically, the Vault SHOULD check whether the Account has repaid its debt in full). If the vault-specific conditions are not met, the function MUST revert.
1. After each operation potentially affecting the Account's solvency (also on a non-borrowable Vault), a Vault MUST invoke the EVC in order to request the Account Status Check. The EVC determines whether the check should be deferred or performed immediately.
1. Vault MUST implement `checkAccountStatus` function which gets called for the accounts which have enabled this Vault as Controller. The function receives the Account address and the list of Collateral Vaults enabled for the Account. The function MUST determine whether or not the Account is in an acceptable state by returning the magic value or throwing an exception. If the Vault is deposit-only, the function SHOULD always return the appropriate magic value unless there's a need to implement custom logic.
1. Vault MAY implement `checkVaultStatus` function which gets called if the Vault requests that via the EVC. The EVC determines whether the check should be deferred or performed immediately. This is an OPTIONAL functionality that allows the Vault to enforce its constraints (like supply/borrow caps, invariants checks etc.). If implemented, Vault Status Check MUST always be requested by the Vault after each operation affecting the Vault's state. The `checkVaultStatus` function MUST determine whether or not the Vault is in an acceptable state by returning the magic value or throwing an exception. If the Vault doesn't implement this function, the Vault MUST NOT request the Vault Status Check.
1. In order to evaluate the Vault Status, `checkVaultStatus` MAY need access to a snapshot of the initial Vault state which SHOULD be taken at the beginning of the action that requires the check.
1. Both Account and Vault Status Check SHOULD be requested at the very end of the operation.
1. The Controller MAY need to forgive the Account Status Check in order for the operation to succeed, i.e. during liquidations. However, the Account Status Check forgiveness MUST be done with care by ensuring that the forgiven Account's Status Check hadn't been deferred before the operation and that the call requiring the Account Status Check (i.e. Impersonation) does not perform any unexpected operations down the call path.

NOTE: It may be tempting to allow a large set of collateral assets for a vault. However, vault creators MUST be careful about which assets they accept. A malicious vault could lie about the amount of assets it holds, or reject liquidations when a user is in violation. For this reason, vaults should restrict allowed collaterals to a known-good set of audited addresses, or lookup the addresses in a registry or factory contract to ensure they were created by known-good, audited contracts.

NOTE: There is a subtle complication that vault implementations should consider if they use re-entrancy guards (which is recommended). When a vault is invoked without Status Checks being deferred (i.e. vault called directly, not via the EVC), if it calls `require(Account|Vault)StatusCheck` on the EVC, the EVC will immediately call back into the vault's `check(Account|Vault)Status` function. A normal re-entrancy guard would fail upon re-entering at this point. To avoid this, vaults may wish to use the `call` EVC function or the vault implementation should relax the re-entrancy modifier to allow `check(Account|Vault)Status` call while invoking `require(Account|Vault)StatusCheck`.

NOTE: It MAY be critical to protect `check(Account|Vault)Status` functions against re-entrancy (depends on individual implementation). Additionally, the following check SHOULD be included as well: `require(msg.sender == address(evc) && evc.areChecksInProgress());`

NOTE: Care MUST be taken not to transfer any assets to the Accounts other than the Account Owner (ID 0). Otherwise, the assets may be lost. If unsure, a vault SHOULD call `getAccountOwner()` function that returns an address of the Account Owner if it's already registered on the EVC.

NOTE: If a vault attempted to read the collateral or controller sets of an account in order to enforce some policy of its own, then it is possible that a user could defer checks in a batch in order to be able to transiently violate them to satisfy the vault's policy. For this reason, vaults should not rely on the controller or collateral sets of an account if checks are deferred.


## Collateralized Borrowable Vault Implementation Guide

See the [diagrams](./diagrams) too!

### Deposit/mint considerations
1. Ensure re-entrancy protection
1. Authorize the appropriate account (the account from which the tokens will be pulled) depending on whether the vault is being called directly or through the EVC
1. Take the snapshot of the initial vault state if not taken yet in this context
1. Perform the operation
1. Require the Vault Status Check

### Withdraw/redeem considerations
1. Ensure re-entrancy protection
1. Authorize the appropriate account (the deposit owner or the account which was approved to withdraw/redeem) depending on whether the vault is being called directly or through the EVC
1. Take the snapshot of the initial vault state if not taken yet in this context
1. Perform the operation
1. Require the Account Status Check on the deposit owner
1. Require the Vault Status Check

### Borrow considerations
1. Ensure re-entrancy protection
1. Authorize the appropriate account (the account taking on the debt) depending on whether the vault is being called directly or through the EVC
1. Check whether the account taking on the debt has enabled the vault as a controller
1. Take the snapshot of the initial vault state if not taken yet in this context
1. Perform the operation
1. Require the Account Status Check on the account which took on the debt
1. Require the Vault Status Check

### Repay considerations
1. Ensure re-entrancy protection
1. Authorize the appropriate account (the account from which the tokens will be pulled) depending on whether the vault is being called directly or through the EVC
1. Take the snapshot of the initial vault state if not taken yet in this context
1. Perform the operation
1. Require the Vault Status Check

### Shares transfer considerations
1. Ensure re-entrancy protection
1. Authorize the appropriate account (the `from` account or the account which was approved to transfer) depending on whether the vault is being called directly or through the EVC
1. Take the snapshot of the initial vault state if not taken yet in this context
1. Perform the operation
1. Require the Account Status Check on the `from` account
1. Require the Vault Status Check

### Debt transfer considerations
1. Ensure re-entrancy protection
1. Authorize the appropriate account (the account which will receive the debt) depending on whether the vault is being called directly or through the EVC
1. Check whether the account which will receive the debt has enabled the vault as a controller
1. Take the snapshot of the initial vault state if not taken yet in this context
1. Perform the operation
1. Require the Account Status Check on the `to` account
1. Require the Vault Status Check

### Liquidation considerations
1. Ensure re-entrancy protection
1. Authorize the appropriate account (the liquidator account) depending on whether the vault is being called directly or through the EVC
1. Check whether the liquidator has enabled the vault as a controller
1. Ensure that the liquidator is not liquidating itself
1. Ensure that the violator does not have the Account Status Check deferred
1. Ensure that the collateral to be liquidated is recognized and trusted
1. Take the snapshot of the initial vault state if not taken yet in this context
1. Ensure that the violator is indeed in violation
1. Perform the operation
- Perform all the necessary calculations
- Decrease the violator's debt, increase the liquidator's debt
- Seize the collateral. If it's an internal balance, decrease the violator's balance and increase the liquidator's balance. If it's an external vault, use impersonation functionality to transfer the shares from the violator to the liquidator. After impersonation functionality used, forgive the Account Status Check on the violator
1. Require the Account Status Check on the liquidator account
1. Require the Vault Status Check

### Account Status Check considerations
1. Check whether it's the EVC calling
1. Check whether checks are in progress
1. Calculate the collateral and liability value
1. Return the magic value if the account healthy

### Vault Status Check considerations
1. Check whether it's the EVC calling
1. Check whether checks are in progress
1. Ensure that the snapshot status is valid
1. Compare the snapshot with the current vault state (invariant check, supply/borrow cap enforcement etc.)
1. Clear the old snapshot
1. Return the magic value if the vault healthy

### Other considerations
1. The vault MUST only be released from being a controller if the account has the debt fully repaid
1. The vault has freedom to implement the Account Status Check. It MAY price all the assets according to its preference, without depending on potentially untrustworthy oracles
1. The vault has freedom to implement the Vault Status Check. Depending on the implementation, the initial state snapshotting MAY not be needed. Depending on the implementation, not all the actions MAY require the Vault Status Check (i.e. vault share transfers). If snapshot is needed, note that it MAY require a prior vault state update (i.e. interest rate accrual). 
1. One SHOULD be careful when forgiving the Account Status Check after impersonation. A malicious target collateral could manipulate the impersonation process leading to a bad debt accrual. To prevent that, one MUST ensure that only trusted collaterals that behave in the expected way are being called using the impersonate functionality
1. When sending regular ERC20 tokens from a vault to an address, one SHOULD ensure that the address is not a sub-account but a valid EOA/contract address by getting an account owner from the EVC

### Typical implementation pattern of the EVC-compliant function for a vault

```solidity
function func() external routedThroughEVC nonReentrant {
    // retrieve the "true" message sender from the EVC. whether _msgSender or _msgSenderForBorrow should be called,
    // depends whether it's a debt-related functionality
    address msgSender = _msgSender();    // or _msgSenderForBorrow();

    // accrue the interest before the snapshot if it relies on it. otherwise it can be accrued after or never if 
    // the vault does not implement the interest accrual
    _accrueInterest();

    // take the snapshot if given functionality requires it
    takeVaultSnapshot();



    // CUSTOM FUNCTION LOGIC HERE



    // after all the custom logic has been executed, trigger the account status check and vault status check, if 
    // the latter one is needed. the account for which the account status check is required my differ and depends on 
    // the function logic. i.e.: 
    // - for shares transfer the `from` account should be checked 
    // - for debt transfer the `to` account should be checked
    // - for borrow the account taking on the debt should be checked
    // hence, the account checked is not always the `msgSender`
    requireAccountStatusCheck(account);
    requireVaultStatusCheck();
}
```

where `routedThroughEVC` can be implemented as follows:

```solidity
/// @notice Ensures that the msg.sender is the EVC by using the EVC call functionality if necessary.
modifier routedThroughEVC() {
    if (msg.sender == address(evc)) {
        _;
    } else {
        bytes memory result = evc.call(address(this), msg.sender, 0, msg.data);

        assembly {
            return(add(32, result), mload(result))
        }
    }
}
```

where `_msgSender` and `_msgSenderForBorrow` can be implemented as follows:

```solidity
/// @notice Retrieves the message sender in the context of the EVC.
/// @dev This function returns the account on behalf of which the current operation is being performed, which is
/// either msg.sender or the account authenticated by the EVC.
/// @return The address of the message sender.
function _msgSender() internal view returns (address) {
    address sender = msg.sender;

    if (sender == address(evc)) {
        (sender,) = evc.getCurrentOnBehalfOfAccount(address(0));
    }

    return sender;
}
```

```solidity
/// @notice Retrieves the message sender in the context of the EVC for a borrow operation.
/// @dev This function returns the account on behalf of which the current operation is being performed, which is
/// either msg.sender or the account authenticated by the EVC. This function reverts if the vault is not enabled as
/// a controller for the account on behalf of which the operation is being executed.
/// @return The address of the message sender.
function _msgSenderForBorrow() internal view returns (address) {
    address sender = msg.sender;
    bool controllerEnabled;

    if (sender == address(evc)) {
        (sender, controllerEnabled) = evc.getCurrentOnBehalfOfAccount(address(this));
    } else {
        controllerEnabled = evc.isControllerEnabled(sender, address(this));
    }

    if (!controllerEnabled) {
        revert ControllerDisabled();
    }

    return sender;
}
```<|MERGE_RESOLUTION|>--- conflicted
+++ resolved
@@ -75,11 +75,7 @@
 1. If the Call target is the `msg.sender`, the EVC MUST allow the caller to set the Execution Context's on behalf of Account address to any arbitrary value for the time of the Call allow to proceed without authentication.
 1. The Batch external call target MUST NOT be the EVC, ERC-1820 registry address or the msg.sender itself.
 1. If there's only one enabled Controller Vault for an Account, only that Controller MUST be allowed to Impersonate the Account's call into any of its enabled Collateral Vaults. Neither the Controller nor Collateral Vault can be the EVC.
-<<<<<<< HEAD
-=======
 1. The Controller Vault MUST not be allowed to use Permit message in order to Impersonate.
-1. EVC MUST allow the remaining ETH to be recovered, but it MUST only be sent to an address recorded as an Account Owner for which the caller is authorized to act on behalf (it's either the Account Owner itself or its Account Operator).
->>>>>>> f94eb402
 1. If there's only one enabled Controller Vault for an Account, only that Controller MUST be allowed to forgive the Account Status Check if it's deferred.
 1. EVC MUST allow a Vault to forgive the Vault Status Check for itself.
 1. Only the Checks-Deferrable Calls MUST allow to re-enter the EVC.
